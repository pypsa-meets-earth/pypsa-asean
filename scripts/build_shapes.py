--- conflicted
+++ resolved
@@ -32,13 +32,6 @@
 from shapely.validation import make_valid
 from tqdm import tqdm
 
-<<<<<<< HEAD
-=======
-# import rioxarray
-
-# from config_osm_data import AFRICA_CC
-
->>>>>>> 48435dd7
 _logger = logging.getLogger(__name__)
 _logger.setLevel(logging.INFO)
 
