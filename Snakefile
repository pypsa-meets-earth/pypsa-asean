# SPDX-FileCopyrightText:  PyPSA-Earth and PyPSA-Eur Authors
#
# SPDX-License-Identifier: AGPL-3.0-or-later

import sys
import os
import warnings
import pathlib

sys.path.append("./scripts")

from shutil import copyfile, move

from snakemake.remote.HTTP import RemoteProvider as HTTPRemoteProvider

from _helpers import (
    create_country_list,
    get_last_commit_message,
    check_config_version,
    copy_default_files,
    BASE_DIR,
    branch,  # Remove if Snakemake >= 8.3.0
)
from build_demand_profiles import get_load_paths_gegis
from retrieve_databundle_light import (
    datafiles_retrivedatabundle,
    get_best_bundles_in_snakemake,
)
from pathlib import Path


HTTP = HTTPRemoteProvider()

copy_default_files()


configfile: "config.default.yaml"
configfile: "configs/bundle_config.yaml"
configfile: "configs/powerplantmatching_config.yaml"
configfile: "config.yaml"


check_config_version(config=config)

config.update({"git_commit": get_last_commit_message(".")})

# convert country list according to the desired region
config["countries"] = create_country_list(config["countries"])

# create a list of iteration steps, required to solve the experimental design
# each value is used as wildcard input e.g. solution_{unc}
config["scenario"]["unc"] = [
    f"m{i}" for i in range(config["monte_carlo"]["options"]["samples"])
]


run = config.get("run", {})
RDIR = run["name"] + "/" if run.get("name") else ""
CDIR = RDIR if not run.get("shared_cutouts") else ""
SECDIR = run["sector_name"] + "/" if run.get("sector_name") else ""
SDIR = config["summary_dir"].strip("/") + f"/{SECDIR}"
RESDIR = config["results_dir"].strip("/") + f"/{SECDIR}"

load_data_paths = get_load_paths_gegis("data", config)

if config["enable"].get("retrieve_cost_data", True):
    COSTS = "resources/" + RDIR + f"costs_{config['costs']['year']}.csv"
else:
    COSTS = "data/costs.csv"
ATLITE_NPROCESSES = config["atlite"].get("nprocesses", 4)

if config["electricity"]["base_network"] in ["osm-prebuilt", "osm-plus-prebuilt"]:
    base_network_name = config["electricity"]["base_network"]
    base_network_version = config["electricity"].get("base_network_version", 0.1)
    OSMDIR = f"data/{base_network_name}/{base_network_version}/"
    osm_powerplants_fn = OSMDIR + "all_clean_generators.csv"
else:
    OSMDIR = "resources/" + RDIR + "base_network/"
    osm_powerplants_fn = "resources/" + RDIR + "osm/clean/all_clean_generators.csv"


wildcard_constraints:
    simpl="[a-zA-Z0-9]*|all",
    clusters="[0-9]+(m|flex)?|all|min",
    ll="(v|c)([0-9\.]+|opt|all)|all",
    opts="[-+a-zA-Z0-9\.]*",
    unc="[-+a-zA-Z0-9\.]*",
    sopts="[-+a-zA-Z0-9\.\s]*",
    discountrate="[-+a-zA-Z0-9\.\s]*",
    demand="[-+a-zA-Z0-9\.\s]*",
    h2export="[0-9]+(\.[0-9]+)?",
    planning_horizons="20[2-9][0-9]|2100",


if config["custom_rules"] is not []:
    for rule in config["custom_rules"]:

        include: rule


rule clean:
    run:
        try:
            shell("snakemake -j 1 solve_all_networks --delete-all-output")
        except:
            shell("snakemake -j 1 solve_all_networks_monte --delete-all-output")
            pass
        shell("snakemake -j 1 run_all_scenarios --delete-all-output")


rule solve_all_networks:
    input:
        base_extended="networks/" + RDIR + "base_extended.nc",
        networks=expand(
            "results/" + RDIR + "networks/elec_s{simpl}_{clusters}_ec_l{ll}_{opts}.nc",
            **config["scenario"],
        ),


rule plot_all_p_nom:
    input:
        expand(
            "results/"
            + RDIR
            + "plots/elec_s{simpl}_{clusters}_ec_l{ll}_{opts}_p_nom.{ext}",
            **config["scenario"],
            ext=["png", "pdf"],
        ),


rule make_all_summaries:
    input:
        expand(
            "results/"
            + RDIR
            + "summaries/elec_s{simpl}_{clusters}_ec_l{ll}_{opts}_{country}",
            **config["scenario"],
            country=["all"] + config["countries"],
        ),


rule plot_all_summaries:
    input:
        expand(
            "results/"
            + RDIR
            + "plots/summary_{summary}_elec_s{simpl}_{clusters}_ec_l{ll}_{opts}_{country}.{ext}",
            summary=["energy", "costs"],
            **config["scenario"],
            country=["all"] + config["countries"],
            ext=["png", "pdf"],
        ),


if config["enable"].get("retrieve_databundle", True):

    bundles_to_download = get_best_bundles_in_snakemake(config)

    rule retrieve_databundle_light:
        params:
            bundles_to_download=bundles_to_download,
            hydrobasins_level=config["renewable"]["hydro"]["hydrobasins_level"],
        output:  #expand(directory('{file}') if isdir('{file}') else '{file}', file=datafiles)
            expand(
                "{file}", file=datafiles_retrivedatabundle(config, bundles_to_download)
            ),
            directory("data/landcover"),
        log:
            "logs/" + RDIR + "retrieve_databundle.log",
        benchmark:
            "benchmarks/" + RDIR + "retrieve_databundle_light"
        script:
            "scripts/retrieve_databundle_light.py"


if config["enable"].get("download_osm_data", True):

    rule download_osm_data:
        params:
            countries=config["countries"],
        output:
            cables="resources/" + RDIR + "osm/raw/all_raw_cables.geojson",
            generators="resources/" + RDIR + "osm/raw/all_raw_generators.geojson",
            generators_csv="resources/" + RDIR + "osm/raw/all_raw_generators.csv",
            lines="resources/" + RDIR + "osm/raw/all_raw_lines.geojson",
            substations="resources/" + RDIR + "osm/raw/all_raw_substations.geojson",
        log:
            "logs/" + RDIR + "download_osm_data.log",
        benchmark:
            "benchmarks/" + RDIR + "download_osm_data"
        script:
            "scripts/download_osm_data.py"


rule clean_osm_data:
    params:
        crs=config["crs"],
        clean_osm_data_options=config["clean_osm_data_options"],
    input:
        cables="resources/" + RDIR + "osm/raw/all_raw_cables.geojson",
        generators="resources/" + RDIR + "osm/raw/all_raw_generators.geojson",
        lines="resources/" + RDIR + "osm/raw/all_raw_lines.geojson",
        substations="resources/" + RDIR + "osm/raw/all_raw_substations.geojson",
        country_shapes="resources/" + RDIR + "shapes/country_shapes.geojson",
        offshore_shapes="resources/" + RDIR + "shapes/offshore_shapes.geojson",
        africa_shape="resources/" + RDIR + "shapes/africa_shape.geojson",
    output:
        generators="resources/" + RDIR + "osm/clean/all_clean_generators.geojson",
        generators_csv="resources/" + RDIR + "osm/clean/all_clean_generators.csv",
        lines="resources/" + RDIR + "osm/clean/all_clean_lines.geojson",
        substations="resources/" + RDIR + "osm/clean/all_clean_substations.geojson",
    log:
        "logs/" + RDIR + "clean_osm_data.log",
    benchmark:
        "benchmarks/" + RDIR + "clean_osm_data"
    script:
        "scripts/clean_osm_data.py"


rule build_osm_network:
    params:
        build_osm_network=config.get("build_osm_network", {}),
        countries=config["countries"],
        crs=config["crs"],
    input:
        generators="resources/" + RDIR + "osm/clean/all_clean_generators.geojson",
        lines="resources/" + RDIR + "osm/clean/all_clean_lines.geojson",
        substations="resources/" + RDIR + "osm/clean/all_clean_substations.geojson",
        country_shapes="resources/" + RDIR + "shapes/country_shapes.geojson",
    output:
        lines="resources/" + RDIR + "base_network/all_lines_build_network.csv",
        converters="resources/" + RDIR + "base_network/all_converters_build_network.csv",
        transformers="resources/"
        + RDIR
        + "base_network/all_transformers_build_network.csv",
        substations="resources/" + RDIR + "base_network/all_buses_build_network.csv",
    log:
        "logs/" + RDIR + "build_osm_network.log",
    benchmark:
        "benchmarks/" + RDIR + "build_osm_network"
    script:
        "scripts/build_osm_network.py"


rule build_shapes:
    params:
        build_shape_options=config["build_shape_options"],
        crs=config["crs"],
        countries=config["countries"],
        subregion=config["subregion"],
    input:
        # naturalearth='data/bundle/naturalearth/ne_10m_admin_0_countries.shp',
        # eez='data/bundle/eez/World_EEZ_v8_2014.shp',
        # nuts3='data/bundle/NUTS_2013_60M_SH/data/NUTS_RG_60M_2013.shp',
        # nuts3pop='data/bundle/nama_10r_3popgdp.tsv.gz',
        # nuts3gdp='data/bundle/nama_10r_3gdp.tsv.gz',
        eez="data/eez/eez_v11.gpkg",
    output:
        country_shapes="resources/" + RDIR + "shapes/country_shapes.geojson",
        offshore_shapes="resources/" + RDIR + "shapes/offshore_shapes.geojson",
        africa_shape="resources/" + RDIR + "shapes/africa_shape.geojson",
        gadm_shapes="resources/" + RDIR + "shapes/gadm_shapes.geojson",
        subregion_shapes="resources/" + RDIR + "shapes/subregion_shapes.geojson",
    log:
        "logs/" + RDIR + "build_shapes.log",
    benchmark:
        "benchmarks/" + RDIR + "build_shapes"
    threads: 1
    resources:
        mem_mb=3096,
    script:
        "scripts/build_shapes.py"


rule base_network:
    params:
        voltages=config["electricity"]["voltages"],
        transformers=config["transformers"],
        snapshots=config["snapshots"],
        links=config["links"],
        lines=config["lines"],
        hvdc_as_lines=config["electricity"]["hvdc_as_lines"],
        countries=config["countries"],
        base_network=config["base_network"],
    input:
        osm_buses=OSMDIR + "all_buses_build_network.csv",
        osm_lines=OSMDIR + "all_lines_build_network.csv",
        osm_converters=OSMDIR + "all_converters_build_network.csv",
        osm_transformers=OSMDIR + "all_transformers_build_network.csv",
        country_shapes="resources/" + RDIR + "shapes/country_shapes.geojson",
        offshore_shapes="resources/" + RDIR + "shapes/offshore_shapes.geojson",
    output:
        "networks/" + RDIR + "base.nc",
    log:
        "logs/" + RDIR + "base_network.log",
    benchmark:
        "benchmarks/" + RDIR + "base_network"
    threads: 1
    resources:
        mem_mb=500,
    script:
        "scripts/base_network.py"


""" todo for realism
rule build_line_rating:
    params:
        snapshots=config["snapshots"],
    input:
        base_network="networks/" + RDIR + "base.nc",
        cutout="cutouts/"
        + CDIR
        + [c["cutout"] for _, c in config["renewable"].items()][0]
        + ".nc",
    output:
        output="resources/" + RDIR + "dlr.nc",
    log:
        "logs/" + RDIR +"build_line_rating.log",
    benchmark:
        "benchmarks/" + RDIR + "build_line_rating",
    threads: config["atlite"].get("nprocesses", 4),
    resources:
        mem_mb=config["atlite"].get("nprocesses", 4) * 1000,
    conda:
        "envs/environment.yaml"
    script:
        "scripts/build_line_rating.py"

"""


rule build_transmission_projects:
    params:
        transmission_projects=config["transmission_projects"],
        line_factor=config["lines"]["length_factor"],
        s_max_pu=config["lines"]["s_max_pu"],
    input:
        base_network="networks/" + RDIR + "base.nc",
        offshore_shapes="resources/" + RDIR + "shapes/offshore_shapes.geojson",
        region_shape="resources/" + RDIR + "shapes/africa_shape.geojson",
        country_shapes="resources/" + RDIR + "shapes/country_shapes.geojson",
        transmission_projects=lambda w: [
            "data/transmission_projects/" + name
            for name, include in config["transmission_projects"]["include"].items()
            if include
        ],
    output:
        new_buses="resources/" + RDIR + "transmission_projects/new_buses.csv",
        new_lines="resources/" + RDIR + "transmission_projects/new_lines.csv",
        new_links="resources/" + RDIR + "transmission_projects/new_links.csv",
        adjust_lines="resources/" + RDIR + "transmission_projects/adjust_lines.csv",
        adjust_links="resources/" + RDIR + "transmission_projects/adjust_links.csv",
    log:
        "logs/" + RDIR + "build_transmission_projects.log",
    benchmark:
        "benchmarks/" + RDIR + "build_transmission_projects"
    resources:
        mem_mb=4000,
    threads: 1
    conda:
        "envs/environment.yaml"
    script:
        "scripts/build_transmission_projects.py"


rule add_transmission_projects:
    params:
        transmission_projects=config["transmission_projects"],
        s_max_pu=config["lines"]["s_max_pu"],
    input:
        network="networks/" + RDIR + "base.nc",
        transmission_projects=lambda w: (
            [
                "resources/" + RDIR + "transmission_projects/new_buses.csv",
                "resources/" + RDIR + "transmission_projects/new_lines.csv",
                "resources/" + RDIR + "transmission_projects/new_links.csv",
                "resources/" + RDIR + "transmission_projects/adjust_lines.csv",
                "resources/" + RDIR + "transmission_projects/adjust_links.csv",
            ]
            if config["transmission_projects"].get("enable", False)
            else []
        ),
    output:
        network="networks/" + RDIR + "base_extended.nc",
    log:
        "logs/" + RDIR + "add_transmission_projects.log",
    benchmark:
        "benchmarks/" + RDIR + "add_transmission_projects"
    threads: 1
    resources:
        mem_mb=4000,
    conda:
        "envs/environment.yaml"
    script:
        "scripts/add_transmission_projects.py"


rule build_bus_regions:
    params:
        alternative_clustering=config["cluster_options"]["alternative_clustering"],
        crs=config["crs"],
        countries=config["countries"],
    input:
        country_shapes="resources/" + RDIR + "shapes/country_shapes.geojson",
        offshore_shapes="resources/" + RDIR + "shapes/offshore_shapes.geojson",
        base_network="networks/" + RDIR + "base_extended.nc",
        #gadm_shapes="resources/" + RDIR + "shapes/MAR2.geojson",
        #using this line instead of the following will test updated gadm shapes for MA.
        #To use: downlaod file from the google drive and place it in resources/" + RDIR + "shapes/
        #Link: https://drive.google.com/drive/u/1/folders/1dkW1wKBWvSY4i-XEuQFFBj242p0VdUlM
        gadm_shapes="resources/" + RDIR + "shapes/gadm_shapes.geojson",
    output:
        regions_onshore="resources/" + RDIR + "bus_regions/regions_onshore.geojson",
        regions_offshore="resources/" + RDIR + "bus_regions/regions_offshore.geojson",
    log:
        "logs/" + RDIR + "build_bus_regions.log",
    benchmark:
        "benchmarks/" + RDIR + "build_bus_regions"
    threads: 1
    resources:
        mem_mb=1000,
    script:
        "scripts/build_bus_regions.py"


def terminate_if_cutout_exists(config=config):
    """
    Check if any of the requested cutout files exist.
    If that's the case, terminate execution to avoid data loss.
    """
    config_cutouts = [
        d_value["cutout"] for tc, d_value in config["renewable"].items()
    ] + list(config["atlite"]["cutouts"].keys())

    for ct in set(config_cutouts):
        cutout_fl = "cutouts/" + CDIR + ct + ".nc"
        if os.path.exists(cutout_fl):
            raise Exception(
                "An option `build_cutout` is enabled, while a cutout file '"
                + cutout_fl
                + "' still exists and risks to be overwritten. If this is an intended behavior, please move or delete this file and re-run the rule. Otherwise, just disable the `build_cutout` and `retrieve_cutout` rule in the config file."
            )


if config["enable"].get("build_cutout", False):
    terminate_if_cutout_exists(config)

    rule build_cutout:
        params:
            snapshots=config["snapshots"],
            cutouts=config["atlite"]["cutouts"],
        input:
            onshore_shapes="resources/" + RDIR + "shapes/country_shapes.geojson",
            offshore_shapes="resources/" + RDIR + "shapes/offshore_shapes.geojson",
        output:
            "cutouts/" + CDIR + "{cutout}.nc",
        log:
            "logs/" + RDIR + "build_cutout/{cutout}.log",
        benchmark:
            "benchmarks/" + RDIR + "build_cutout_{cutout}"
        threads: ATLITE_NPROCESSES
        resources:
            mem_mb=ATLITE_NPROCESSES * 1000,
        script:
            "scripts/build_cutout.py"


if config["enable"].get("build_natura_raster", False):

    rule build_natura_raster:
        params:
            area_crs=config["crs"]["area_crs"],
        input:
            shapefiles_land="data/landcover",
            cutouts=expand(
                "cutouts/" + CDIR + "{cutout}.nc",
                cutout=[c["cutout"] for _, c in config["renewable"].items()],
            ),
        output:
            "resources/" + RDIR + "natura.tiff",
        log:
            "logs/" + RDIR + "build_natura_raster.log",
        benchmark:
            "benchmarks/" + RDIR + "build_natura_raster"
        script:
            "scripts/build_natura_raster.py"


if not config["enable"].get("build_natura_raster", False):

    rule copy_defaultnatura_tiff:
        input:
            "data/natura/natura.tiff",
        output:
            "resources/" + RDIR + "natura.tiff",
        run:
            import shutil

            shutil.copyfile(input[0], output[0])


country_data = config["costs"].get("country_specific_data", "")
countries = config.get("countries", [])
append_cost_data = config["costs"].get("append_cost_data", "")

if country_data and countries == [country_data]:
    cost_directory = f"{country_data}/"
elif country_data:
    cost_directory = f"{country_data}/"
    warnings.warn(
        f"'country_specific_data' is set to '{country_data}', but 'countries' is {countries}. Make sure the '{country_data}' directory exists and that this is intentional."
    )
else:
    cost_directory = ""

if append_cost_data:
    cost_prefix = "pre_"
else:
    cost_prefix = ""

if config["enable"].get("retrieve_cost_data", True):

    rule retrieve_cost_data:
        params:
            version=config["costs"]["technology_data_version"],
        input:
            HTTP.remote(
                f"raw.githubusercontent.com/PyPSA/technology-data/{config['costs']['technology_data_version']}/outputs/{cost_directory}"
                + "costs_{year}.csv",
                keep_local=True,
            ),
        output:
            "resources/" + RDIR + cost_prefix + "costs_{year}.csv",
        log:
            "logs/" + RDIR + "retrieve_cost_data_{year}.log",
        resources:
            mem_mb=5000,
        run:
            move(input[0], output[0])

    rule append_cost_data:
        params:
            discount_rate=config["costs"]["discountrate"],
            regional_factor=config["costs"]["regional_factor"],
        input:
            costs="resources/" + RDIR + "pre_costs_{year}.csv",
            app_costs="data/AEO8-input/AEO8_Table_D15_Cost_Summary.csv",
            declining_factor="data/AEO8-input/AEO8_Table_D17_Declining_Factor.csv",
            regional_factor="data/AEO8-input/AEO8_Table_D18_Regional_Factor.csv",
        output:
            "resources/" + RDIR + "costs_{year}.csv",
        log:
            "logs/" + RDIR + "append_cost_data_{year}.log",
        resources:
            mem_mb=3000,
        script:
            "scripts/append_cost_data.py"


rule build_demand_profiles:
    params:
        snapshots=config["snapshots"],
        load_options=config["load_options"],
        countries=config["countries"],
    input:
        base_network="networks/" + RDIR + "base_extended.nc",
        regions="resources/" + RDIR + "bus_regions/regions_onshore.geojson",
        load=load_data_paths,
        #gadm_shapes="resources/" + RDIR + "shapes/MAR2.geojson",
        #using this line instead of the following will test updated gadm shapes for MA.
        #To use: downlaod file from the google drive and place it in resources/" + RDIR + "shapes/
        #Link: https://drive.google.com/drive/u/1/folders/1dkW1wKBWvSY4i-XEuQFFBj242p0VdUlM
        gadm_shapes="resources/" + RDIR + "shapes/gadm_shapes.geojson",
    output:
        "resources/" + RDIR + "demand_profiles.csv",
    log:
        "logs/" + RDIR + "build_demand_profiles.log",
    benchmark:
        "benchmarks/" + RDIR + "build_demand_profiles"
    threads: 1
    resources:
        mem_mb=3000,
    script:
        "scripts/build_demand_profiles.py"


rule build_renewable_profiles:
    params:
        crs=config["crs"],
        renewable=config["renewable"],
        countries=config["countries"],
        alternative_clustering=config["cluster_options"]["alternative_clustering"],
    input:
        natura="resources/" + RDIR + "natura.tiff",
        copernicus="data/copernicus/PROBAV_LC100_global_v3.0.1_2019-nrt_Discrete-Classification-map_EPSG-4326.tif",
        gebco="data/gebco/GEBCO_2021_TID.nc",
        country_shapes="resources/" + RDIR + "shapes/country_shapes.geojson",
        offshore_shapes="resources/" + RDIR + "shapes/offshore_shapes.geojson",
        hydro_capacities="data/hydro_capacities.csv",
        eia_hydro_generation="data/eia_hydro_annual_generation.csv",
        powerplants="resources/" + RDIR + "powerplants.csv",
        regions=lambda w: (
            "resources/" + RDIR + "bus_regions/regions_onshore.geojson"
            if w.technology in ("onwind", "solar", "hydro", "csp")
            else "resources/" + RDIR + "bus_regions/regions_offshore.geojson"
        ),
        cutout=lambda w: "cutouts/"
        + CDIR
        + config["renewable"][w.technology]["cutout"]
        + ".nc",
    output:
        profile="resources/" + RDIR + "renewable_profiles/profile_{technology}.nc",
    log:
        "logs/" + RDIR + "build_renewable_profile_{technology}.log",
    benchmark:
        "benchmarks/" + RDIR + "build_renewable_profiles_{technology}"
    threads: ATLITE_NPROCESSES
    resources:
        mem_mb=ATLITE_NPROCESSES * 5000,
    script:
        "scripts/build_renewable_profiles.py"


rule build_powerplants:
    params:
        geo_crs=config["crs"]["geo_crs"],
        countries=config["countries"],
        gadm_layer_id=config["build_shape_options"]["gadm_layer_id"],
        alternative_clustering=config["cluster_options"]["alternative_clustering"],
        powerplants_filter=config["electricity"]["powerplants_filter"],
    input:
        base_network="networks/" + RDIR + "base_extended.nc",
        pm_config="configs/powerplantmatching_config.yaml",
        custom_powerplants="data/custom_powerplants.csv",
        osm_powerplants=osm_powerplants_fn,
        #gadm_shapes="resources/" + RDIR + "shapes/MAR2.geojson",
        #using this line instead of the following will test updated gadm shapes for MA.
        #To use: downlaod file from the google drive and place it in resources/" + RDIR + "shapes/
        #Link: https://drive.google.com/drive/u/1/folders/1dkW1wKBWvSY4i-XEuQFFBj242p0VdUlM
        gadm_shapes="resources/" + RDIR + "shapes/gadm_shapes.geojson",
    output:
        powerplants="resources/" + RDIR + "powerplants.csv",
        powerplants_osm2pm="resources/" + RDIR + "powerplants_osm2pm.csv",
    log:
        "logs/" + RDIR + "build_powerplants.log",
    benchmark:
        "benchmarks/" + RDIR + "build_powerplants"
    threads: 1
    resources:
        mem_mb=500,
    script:
        "scripts/build_powerplants.py"


rule add_electricity:
    params:
        countries=config["countries"],
        costs=config["costs"],
        conventional=config.get("conventional", {}),
        electricity=config["electricity"],
        alternative_clustering=config["cluster_options"]["alternative_clustering"],
        renewable=config["renewable"],
        length_factor=config["lines"]["length_factor"],
    input:
        **{
            f"profile_{tech}": "resources/"
            + RDIR
            + f"renewable_profiles/profile_{tech}.nc"
            for tech in config["renewable"]
            if tech in config["electricity"]["renewable_carriers"]
        },
        **{
            f"conventional_{carrier}_{attr}": fn
            for carrier, d in config.get("conventional", {None: {}}).items()
            for attr, fn in d.items()
            if str(fn).startswith("data/")
        },
        base_network="networks/" + RDIR + "base_extended.nc",
        tech_costs=COSTS,
        powerplants="resources/" + RDIR + "powerplants.csv",
        #gadm_shapes="resources/" + RDIR + "shapes/MAR2.geojson",
        #using this line instead of the following will test updated gadm shapes for MA.
        #To use: downlaod file from the google drive and place it in resources/" + RDIR + "shapes/
        #Link: https://drive.google.com/drive/u/1/folders/1dkW1wKBWvSY4i-XEuQFFBj242p0VdUlM
        gadm_shapes="resources/" + RDIR + "shapes/gadm_shapes.geojson",
        hydro_capacities="data/hydro_capacities.csv",
        demand_profiles="resources/" + RDIR + "demand_profiles.csv",
    output:
        "networks/" + RDIR + "elec.nc",
    log:
        "logs/" + RDIR + "add_electricity.log",
    benchmark:
        "benchmarks/" + RDIR + "add_electricity"
    threads: 1
    resources:
        mem_mb=3000,
    script:
        "scripts/add_electricity.py"


rule simplify_network:
    params:
        aggregation_strategies=config["cluster_options"]["aggregation_strategies"],
        renewable=config["renewable"],
        crs=config["crs"],
        cluster_options=config["cluster_options"],
        countries=config["countries"],
        build_shape_options=config["build_shape_options"],
        electricity=config["electricity"],
        costs=config["costs"],
        config_lines=config["lines"],
        config_links=config["links"],
        focus_weights=config.get("focus_weights", None),
        subregion=config["subregion"],
    input:
        network="networks/" + RDIR + "elec.nc",
        tech_costs=COSTS,
        regions_onshore="resources/" + RDIR + "bus_regions/regions_onshore.geojson",
        regions_offshore="resources/" + RDIR + "bus_regions/regions_offshore.geojson",
        country_shapes="resources/" + RDIR + "shapes/country_shapes.geojson",
        subregion_shapes="resources/" + RDIR + "shapes/subregion_shapes.geojson",
    output:
        network="networks/" + RDIR + "elec_s{simpl}.nc",
        regions_onshore="resources/"
        + RDIR
        + "bus_regions/regions_onshore_elec_s{simpl}.geojson",
        regions_offshore="resources/"
        + RDIR
        + "bus_regions/regions_offshore_elec_s{simpl}.geojson",
        busmap="resources/" + RDIR + "bus_regions/busmap_elec_s{simpl}.csv",
        connection_costs="resources/"
        + RDIR
        + "bus_regions/connection_costs_s{simpl}.csv",
    log:
        "logs/" + RDIR + "simplify_network/elec_s{simpl}.log",
    benchmark:
        "benchmarks/" + RDIR + "simplify_network/elec_s{simpl}"
    threads: 1
    resources:
        mem_mb=4000,
    script:
        "scripts/simplify_network.py"


rule cluster_network:
    params:
        aggregation_strategies=config["cluster_options"]["aggregation_strategies"],
        build_shape_options=config["build_shape_options"],
        electricity=config["electricity"],
        costs=config["costs"],
        length_factor=config["lines"]["length_factor"],
        renewable=config["renewable"],
        geo_crs=config["crs"]["geo_crs"],
        countries=config["countries"],
        cluster_options=config["cluster_options"],
        focus_weights=config.get("focus_weights", None),
        #custom_busmap=config["enable"].get("custom_busmap", False)
    input:
        network="networks/" + RDIR + "elec_s{simpl}.nc",
        country_shapes="resources/" + RDIR + "shapes/country_shapes.geojson",
        regions_onshore="resources/"
        + RDIR
        + "bus_regions/regions_onshore_elec_s{simpl}.geojson",
        regions_offshore="resources/"
        + RDIR
        + "bus_regions/regions_offshore_elec_s{simpl}.geojson",
        #gadm_shapes="resources/" + RDIR + "shapes/MAR2.geojson",
        #using this line instead of the following will test updated gadm shapes for MA.
        #To use: downlaod file from the google drive and place it in resources/" + RDIR + "shapes/
        #Link: https://drive.google.com/drive/u/1/folders/1dkW1wKBWvSY4i-XEuQFFBj242p0VdUlM
        gadm_shapes="resources/" + RDIR + "shapes/gadm_shapes.geojson",
        # busmap=ancient('resources/" + RDIR + "bus_regions/busmap_elec_s{simpl}.csv'),
        # custom_busmap=("data/custom_busmap_elec_s{simpl}_{clusters}.csv"
        #                if config["enable"].get("custom_busmap", False) else []),
        tech_costs=COSTS,
    output:
        network=branch(
            config["augmented_line_connection"].get("add_to_snakefile", False) == True,
            "networks/" + RDIR + "elec_s{simpl}_{clusters}_pre_augmentation.nc",
            "networks/" + RDIR + "elec_s{simpl}_{clusters}.nc",
        ),
        regions_onshore="resources/"
        + RDIR
        + "bus_regions/regions_onshore_elec_s{simpl}_{clusters}.geojson",
        regions_offshore="resources/"
        + RDIR
        + "bus_regions/regions_offshore_elec_s{simpl}_{clusters}.geojson",
        busmap="resources/" + RDIR + "bus_regions/busmap_elec_s{simpl}_{clusters}.csv",
        linemap="resources/" + RDIR + "bus_regions/linemap_elec_s{simpl}_{clusters}.csv",
    log:
        "logs/" + RDIR + "cluster_network/elec_s{simpl}_{clusters}.log",
    benchmark:
        "benchmarks/" + RDIR + "cluster_network/elec_s{simpl}_{clusters}"
    threads: 1
    resources:
        mem_mb=3000,
    script:
        "scripts/cluster_network.py"


rule augmented_line_connections:
    params:
        lines=config["lines"],
        augmented_line_connection=config["augmented_line_connection"],
        hvdc_as_lines=config["electricity"]["hvdc_as_lines"],
        electricity=config["electricity"],
        costs=config["costs"],
    input:
        tech_costs=COSTS,
        network="networks/" + RDIR + "elec_s{simpl}_{clusters}_pre_augmentation.nc",
        regions_onshore="resources/"
        + RDIR
        + "bus_regions/regions_onshore_elec_s{simpl}_{clusters}.geojson",
        regions_offshore="resources/"
        + RDIR
        + "bus_regions/regions_offshore_elec_s{simpl}_{clusters}.geojson",
    output:
        network="networks/" + RDIR + "elec_s{simpl}_{clusters}.nc",
    log:
        "logs/" + RDIR + "augmented_line_connections/elec_s{simpl}_{clusters}.log",
    benchmark:
        "benchmarks/" + RDIR + "augmented_line_connections/elec_s{simpl}_{clusters}"
    threads: 1
    resources:
        mem_mb=3000,
    script:
        "scripts/augmented_line_connections.py"


rule add_extra_components:
    params:
        transmission_efficiency=config["sector"]["transmission_efficiency"],
    input:
        overrides="data/override_component_attrs",
        network="networks/" + RDIR + "elec_s{simpl}_{clusters}.nc",
        tech_costs=COSTS,
    output:
        "networks/" + RDIR + "elec_s{simpl}_{clusters}_ec.nc",
    log:
        "logs/" + RDIR + "add_extra_components/elec_s{simpl}_{clusters}.log",
    benchmark:
        "benchmarks/" + RDIR + "add_extra_components/elec_s{simpl}_{clusters}_ec"
    threads: 1
    resources:
        mem_mb=3000,
    script:
        "scripts/add_extra_components.py"


rule prepare_network:
    params:
        links=config["links"],
        lines=config["lines"],
        s_max_pu=config["lines"]["s_max_pu"],
        electricity=config["electricity"],
        costs=config["costs"],
    input:
        "networks/" + RDIR + "elec_s{simpl}_{clusters}_ec.nc",
        tech_costs=COSTS,
    output:
        "networks/" + RDIR + "elec_s{simpl}_{clusters}_ec_l{ll}_{opts}.nc",
    log:
        "logs/" + RDIR + "prepare_network/elec_s{simpl}_{clusters}_ec_l{ll}_{opts}.log",
    benchmark:
        (
            "benchmarks/"
            + RDIR
            + "prepare_network/elec_s{simpl}_{clusters}_ec_l{ll}_{opts}"
        )
    threads: 1
    resources:
        mem_mb=4000,
    script:
        "scripts/prepare_network.py"


def memory(w):
    factor = 3.0
    for o in w.opts.split("-"):
        m = re.match(r"^(\d+)h$", o, re.IGNORECASE)
        if m is not None:
            factor /= int(m.group(1))
            break
    for o in w.opts.split("-"):
        m = re.match(r"^(\d+)seg$", o, re.IGNORECASE)
        if m is not None:
            factor *= int(m.group(1)) / 8760
            break
    if w.clusters.endswith("m"):
        return int(factor * (18000 + 180 * int(w.clusters[:-1])))
    elif w.clusters.endswith("flex"):
        return int(factor * (18000 + 180 * int(w.clusters[:-4])))
    elif w.clusters == "all":
        return int(factor * (18000 + 180 * 4000))
    elif w.clusters == "min":
        return int(factor * (18000 + 180 * 20))
    else:
        return int(factor * (10000 + 195 * int(w.clusters)))


if config["monte_carlo"]["options"].get("add_to_snakefile", False) == False:

    rule solve_network:
        params:
            solving=config["solving"],
            augmented_line_connection=config["augmented_line_connection"],
        input:
            overrides=BASE_DIR + "/data/override_component_attrs",
            network="networks/" + RDIR + "elec_s{simpl}_{clusters}_ec_l{ll}_{opts}.nc",
        output:
            "results/" + RDIR + "networks/elec_s{simpl}_{clusters}_ec_l{ll}_{opts}.nc",
        log:
            solver=os.path.normpath(
                "logs/"
                + RDIR
                + "solve_network/elec_s{simpl}_{clusters}_ec_l{ll}_{opts}_solver.log"
            ),
            python="logs/"
            + RDIR
            + "solve_network/elec_s{simpl}_{clusters}_ec_l{ll}_{opts}_python.log",
        benchmark:
            (
                "benchmarks/"
                + RDIR
                + "solve_network/elec_s{simpl}_{clusters}_ec_l{ll}_{opts}"
            )
        threads: 20
        resources:
            mem=memory,
        shadow:
            "copy-minimal" if os.name == "nt" else "shallow"
        script:
            "scripts/solve_network.py"


if config["monte_carlo"]["options"].get("add_to_snakefile", False) == True:

    rule monte_carlo:
        params:
            monte_carlo=config["monte_carlo"],
        input:
            "networks/" + RDIR + "elec_s{simpl}_{clusters}_ec_l{ll}_{opts}.nc",
        output:
            "networks/" + RDIR + "elec_s{simpl}_{clusters}_ec_l{ll}_{opts}_{unc}.nc",
        log:
            "logs/"
            + RDIR
            + "prepare_network/elec_s{simpl}_{clusters}_ec_l{ll}_{opts}_{unc}.log",
        benchmark:
            (
                "benchmarks/"
                + RDIR
                + "prepare_network/elec_s{simpl}_{clusters}_ec_l{ll}_{opts}_{unc}"
            )
        threads: 1
        resources:
            mem_mb=4000,
        script:
            "scripts/monte_carlo.py"

    rule solve_monte:
        input:
            expand(
                "networks/"
                + RDIR
                + "elec_s{simpl}_{clusters}_ec_l{ll}_{opts}_{unc}.nc",
                **config["scenario"],
            ),

    rule solve_network:
        params:
            solving=config["solving"],
            augmented_line_connection=config["augmented_line_connection"],
        input:
            overrides=BASE_DIR + "/data/override_component_attrs",
            network="networks/"
            + RDIR
            + "elec_s{simpl}_{clusters}_ec_l{ll}_{opts}_{unc}.nc",
        output:
            "results/"
            + RDIR
            + "networks/elec_s{simpl}_{clusters}_ec_l{ll}_{opts}_{unc}.nc",
        log:
            solver=os.path.normpath(
                "logs/"
                + RDIR
                + "solve_network/elec_s{simpl}_{clusters}_ec_l{ll}_{opts}_{unc}_solver.log"
            ),
            python="logs/"
            + RDIR
            + "solve_network/elec_s{simpl}_{clusters}_ec_l{ll}_{opts}_{unc}_python.log",
            memory="logs/"
            + RDIR
            + "solve_network/elec_s{simpl}_{clusters}_ec_l{ll}_{opts}_{unc}_memory.log",
        benchmark:
            (
                "benchmarks/"
                + RDIR
                + "solve_network/elec_s{simpl}_{clusters}_ec_l{ll}_{opts}_{unc}"
            )
        threads: 20
        resources:
            mem_mb=memory,
        shadow:
            "copy-minimal" if os.name == "nt" else "shallow"
        script:
            "scripts/solve_network.py"

    rule solve_all_networks_monte:
        input:
            expand(
                "results/"
                + RDIR
                + "networks/elec_s{simpl}_{clusters}_ec_l{ll}_{opts}_{unc}.nc",
                **config["scenario"],
            ),


def input_make_summary(w):
    # It's mildly hacky to include the separate costs input as first entry
    if w.ll.endswith("all"):
        ll = config["scenario"]["ll"]
        if len(w.ll) == 4:
            ll = [l for l in ll if l[0] == w.ll[0]]
    else:
        ll = w.ll
    return [COSTS] + expand(
        "results/" + RDIR + "networks/elec_s{simpl}_{clusters}_ec_l{ll}_{opts}.nc",
        ll=ll,
        **{
            k: config["scenario"][k] if getattr(w, k) == "all" else getattr(w, k)
            for k in ["simpl", "clusters", "opts"]
        },
    )


rule make_summary:
    params:
        electricity=config["electricity"],
        costs=config["costs"],
        ll=config["scenario"]["ll"],
        scenario=config["scenario"],
    input:
        input_make_summary,
        tech_costs=COSTS,
    output:
        directory(
            "results/"
            + RDIR
            + "summaries/elec_s{simpl}_{clusters}_ec_l{ll}_{opts}_{country}"
        ),
    log:
        "logs/"
        + RDIR
        + "make_summary/elec_s{simpl}_{clusters}_ec_l{ll}_{opts}_{country}.log",
    script:
        "scripts/make_summary.py"


rule prepare_sector_networks:
    input:
        expand(
            RESDIR
            + "prenetworks/elec_s{simpl}_{clusters}_ec_l{ll}_{opts}_{sopts}_{planning_horizons}_{discountrate}_{demand}.nc",
            **config["scenario"],
            **config["costs"],
        ),


rule override_res_all_nets:
    input:
        expand(
            RESDIR
            + "prenetworks/elec_s{simpl}_{clusters}_ec_l{ll}_{opts}_{sopts}_{planning_horizons}_{discountrate}_{demand}_presec.nc",
            **config["scenario"],
            **config["costs"],
            **config["export"],
        ),


rule solve_sector_networks:
    input:
        expand(
            RESDIR
            + "postnetworks/elec_s{simpl}_{clusters}_ec_l{ll}_{opts}_{sopts}_{planning_horizons}_{discountrate}_{demand}_{h2export}export.nc",
            **config["scenario"],
            **config["costs"],
            **config["export"],
        ),


rule prepare_ports:
    params:
        custom_export=config["custom_data"]["export_ports"],
    output:
        ports="resources/" + SECDIR + "ports.csv",
        export_ports="resources/" + SECDIR + "export_ports.csv",
    script:
        "scripts/prepare_ports.py"


rule prepare_airports:
    params:
        airport_sizing_factor=config["sector"]["airport_sizing_factor"],
        airport_custom_data=config["custom_data"]["airports"],
    output:
        ports="resources/" + SECDIR + "airports.csv",
    script:
        "scripts/prepare_airports.py"


rule prepare_urban_percent:
    output:
        urban_percent="resources/" + SECDIR + "urban_percent.csv",
    script:
        "scripts/prepare_urban_percent.py"


rule prepare_transport_data_input:
    output:
        transport_data_input="resources/" + SECDIR + "transport_data.csv",
    script:
        "scripts/prepare_transport_data_input.py"


if not config["custom_data"]["gas_network"]:

    rule prepare_gas_network:
        params:
            gas_config=config["sector"]["gas"],
            alternative_clustering=config["cluster_options"]["alternative_clustering"],
            countries_list=config["countries"],
            layer_id=config["build_shape_options"]["gadm_layer_id"],
            update=config["build_shape_options"]["update_file"],
            out_logging=config["build_shape_options"]["out_logging"],
            year=config["build_shape_options"]["year"],
            nprocesses=config["build_shape_options"]["nprocesses"],
            contended_flag=config["build_shape_options"]["contended_flag"],
            geo_crs=config["crs"]["geo_crs"],
            custom_gas_network=config["custom_data"]["gas_network"],
        input:
            regions_onshore="resources/"
            + RDIR
            + "bus_regions/regions_onshore_elec_s{simpl}_{clusters}.geojson",
        output:
            clustered_gas_network="resources/"
            + SECDIR
            + "gas_networks/gas_network_elec_s{simpl}_{clusters}.csv",
            # TODO: Should be a own snakemake rule
            # gas_network_fig_1="resources/gas_networks/existing_gas_pipelines_{simpl}_{clusters}.png",
            # gas_network_fig_2="resources/gas_networks/clustered_gas_pipelines_{simpl}_{clusters}.png",
        script:
            "scripts/prepare_gas_network.py"


sector_enable = config["sector"]["enable"]

TRANSPORT = {
    "transport": "resources/"
    + SECDIR
    + "demand/transport_{demand}_s{simpl}_{clusters}_{planning_horizons}.csv",
    "avail_profile": "resources/"
    + SECDIR
    + "pattern_profiles/avail_profile_{demand}_s{simpl}_{clusters}_{planning_horizons}.csv",
    "dsm_profile": "resources/"
    + SECDIR
    + "pattern_profiles/dsm_profile_{demand}_s{simpl}_{clusters}_{planning_horizons}.csv",
    "nodal_transport_data": "resources/"
    + SECDIR
    + "demand/nodal_transport_data_{demand}_s{simpl}_{clusters}_{planning_horizons}.csv",
}

HEAT = {
    "heat_demand": "resources/"
    + SECDIR
    + "demand/heat/heat_demand_{demand}_s{simpl}_{clusters}_{planning_horizons}.csv",
    "ashp_cop": "resources/"
    + SECDIR
    + "demand/heat/ashp_cop_{demand}_s{simpl}_{clusters}_{planning_horizons}.csv",
    "gshp_cop": "resources/"
    + SECDIR
    + "demand/heat/gshp_cop_{demand}_s{simpl}_{clusters}_{planning_horizons}.csv",
    "solar_thermal": "resources/"
    + SECDIR
    + "demand/heat/solar_thermal_{demand}_s{simpl}_{clusters}_{planning_horizons}.csv",
    "district_heat_share": "resources/"
    + SECDIR
    + "demand/heat/district_heat_share_{demand}_s{simpl}_{clusters}_{planning_horizons}.csv",
}


rule prepare_sector_network:
    params:
        costs=config["costs"],
        electricity=config["electricity"],
        fossil_reserves=config["fossil_reserves"],
        h2_underground=config["custom_data"]["h2_underground"],
        countries=config["countries"],
        gadm_layer_id=config["build_shape_options"]["gadm_layer_id"],
        alternative_clustering=config["cluster_options"]["alternative_clustering"],
        h2_policy=config["policy_config"]["hydrogen"],
        sector_options=config["sector"],
        foresight=config["foresight"],
        water_costs=config["custom_data"]["water_costs"],
    input:
        **branch(sector_enable["land_transport"], TRANSPORT),
        **branch(sector_enable["heat"], HEAT),
        network=RESDIR
        + "prenetworks/elec_s{simpl}_{clusters}_ec_l{ll}_{opts}_{sopts}_{planning_horizons}_{discountrate}_{demand}_presec.nc",
        costs="resources/" + RDIR + "costs_{planning_horizons}.csv",
        h2_cavern="data/hydrogen_salt_cavern_potentials.csv",
        nodal_energy_totals=branch(
            sector_enable["rail_transport"] or sector_enable["agriculture"],
            "resources/"
            + SECDIR
            + "demand/heat/nodal_energy_heat_totals_{demand}_s{simpl}_{clusters}_{planning_horizons}.csv",
        ),
        overrides="data/override_component_attrs",
        clustered_pop_layout="resources/"
        + SECDIR
        + "population_shares/pop_layout_elec_s{simpl}_{clusters}_{planning_horizons}.csv",
        industrial_demand=branch(
            sector_enable["industry"],
            "resources/"
            + SECDIR
            + "demand/industrial_energy_demand_per_node_elec_s{simpl}_{clusters}_{planning_horizons}_{demand}.csv",
        ),
        energy_totals="resources/"
        + SECDIR
        + "energy_totals_{demand}_{planning_horizons}.csv",
        airports=branch(
            sector_enable["aviation"],
            "resources/" + SECDIR + "airports.csv",
        ),
        ports=branch(sector_enable["shipping"], "resources/" + SECDIR + "ports.csv"),
        biomass_transport_costs="data/temp_hard_coded/biomass_transport_costs.csv",
        shapes_path="resources/"
        + RDIR
        + "bus_regions/regions_onshore_elec_s{simpl}_{clusters}.geojson",
        pipelines=branch(
<<<<<<< HEAD
            "H2" in config["electricity"]["extendable_carriers"]["Store"]
            and config["sector"]["hydrogen"]["network"],
=======
            config["sector"]["hydrogen"]["network"],
>>>>>>> bb90c5e1
            branch(
                config["custom_data"]["gas_network"],
                "data/custom/pipelines.csv",
                "resources/"
                + SECDIR
                + "gas_networks/gas_network_elec_s{simpl}_{clusters}.csv",
            ),
        ),
    output:
        RESDIR
        + "prenetworks/elec_s{simpl}_{clusters}_ec_l{ll}_{opts}_{sopts}_{planning_horizons}_{discountrate}_{demand}.nc",
    threads: 1
    resources:
        mem_mb=2000,
    benchmark:
        (
            RESDIR
            + "benchmarks/prepare_network/elec_s{simpl}_{clusters}_ec_l{ll}_{opts}_{sopts}_{planning_horizons}_{discountrate}_{demand}"
        )
    script:
        "scripts/prepare_sector_network.py"


rule build_ship_profile:
    params:
        snapshots=config["snapshots"],
        ship_opts=config["export"]["ship"],
    output:
        ship_profile="resources/" + SECDIR + "ship_profile_{h2export}TWh.csv",
    script:
        "scripts/build_ship_profile.py"


rule add_export:
    params:
        gadm_layer_id=config["build_shape_options"]["gadm_layer_id"],
        alternative_clustering=config["cluster_options"]["alternative_clustering"],
        store=config["export"]["store"],
        store_capital_costs=config["export"]["store_capital_costs"],
        export_profile=config["export"]["export_profile"],
        export_endogenous=config["export"]["endogenous"],
        endogenous_price=config["export"]["endogenous_price"],
        snapshots=config["snapshots"],
        costs=config["costs"],
    input:
        overrides="data/override_component_attrs",
        export_ports="resources/" + SECDIR + "export_ports.csv",
        costs="resources/" + RDIR + "costs_{planning_horizons}.csv",
        ship_profile="resources/" + SECDIR + "ship_profile_{h2export}TWh.csv",
        network=RESDIR
        + "prenetworks/elec_s{simpl}_{clusters}_ec_l{ll}_{opts}_{sopts}_{planning_horizons}_{discountrate}_{demand}.nc",
        shapes_path="resources/"
        + RDIR
        + "bus_regions/regions_onshore_elec_s{simpl}_{clusters}.geojson",
    output:
        RESDIR
        + "prenetworks/elec_s{simpl}_{clusters}_ec_l{ll}_{opts}_{sopts}_{planning_horizons}_{discountrate}_{demand}_{h2export}export.nc",
    script:
        "scripts/add_export.py"


rule override_respot:
    params:
        run=run["name"],
        custom_data=config["custom_data"],
        countries=config["countries"],
    input:
        **{
            f"custom_res_pot_{tech}_{planning_horizons}_{discountrate}": "resources/"
            + SECDIR
            + f"custom_renewables/{tech}_{planning_horizons}_{discountrate}_potential.csv"
            for tech in config["custom_data"]["renewables"]
            for discountrate in config["costs"]["discountrate"]
            for planning_horizons in config["scenario"]["planning_horizons"]
        },
        **{
            f"custom_res_ins_{tech}_{planning_horizons}_{discountrate}": "resources/"
            + SECDIR
            + f"custom_renewables/{tech}_{planning_horizons}_{discountrate}_installable.csv"
            for tech in config["custom_data"]["renewables"]
            for discountrate in config["costs"]["discountrate"]
            for planning_horizons in config["scenario"]["planning_horizons"]
        },
        overrides="data/override_component_attrs",
        network="networks/" + RDIR + "elec_s{simpl}_{clusters}_ec_l{ll}_{opts}.nc",
        energy_totals="resources/"
        + SECDIR
        + "energy_totals_{demand}_{planning_horizons}.csv",
    output:
        RESDIR
        + "prenetworks/elec_s{simpl}_{clusters}_ec_l{ll}_{opts}_{sopts}_{planning_horizons}_{discountrate}_{demand}_presec.nc",
    script:
        "scripts/override_respot.py"


rule prepare_transport_data:
    input:
        network="networks/" + RDIR + "elec_s{simpl}_{clusters}.nc",
        energy_totals_name="resources/"
        + SECDIR
        + "energy_totals_{demand}_{planning_horizons}.csv",
        traffic_data_KFZ="data/emobility/KFZ__count",
        traffic_data_Pkw="data/emobility/Pkw__count",
        transport_name="resources/" + SECDIR + "transport_data.csv",
        clustered_pop_layout="resources/"
        + SECDIR
        + "population_shares/pop_layout_elec_s{simpl}_{clusters}_{planning_horizons}.csv",
        temp_air_total="resources/"
        + SECDIR
        + "temperatures/temp_air_total_elec_s{simpl}_{clusters}_{planning_horizons}.nc",
    output:
        # nodal_energy_totals="resources/nodal_energy_totals_s{simpl}_{clusters}.csv",
        transport="resources/"
        + SECDIR
        + "demand/transport_{demand}_s{simpl}_{clusters}_{planning_horizons}.csv",
        avail_profile="resources/"
        + SECDIR
        + "pattern_profiles/avail_profile_{demand}_s{simpl}_{clusters}_{planning_horizons}.csv",
        dsm_profile="resources/"
        + SECDIR
        + "pattern_profiles/dsm_profile_{demand}_s{simpl}_{clusters}_{planning_horizons}.csv",
        nodal_transport_data="resources/"
        + SECDIR
        + "demand/nodal_transport_data_{demand}_s{simpl}_{clusters}_{planning_horizons}.csv",
    script:
        "scripts/prepare_transport_data.py"


rule build_cop_profiles:
    params:
        heat_pump_sink_T=config["sector"]["heat_pump_sink_T"],
    input:
        temp_soil_total="resources/"
        + SECDIR
        + "temperatures/temp_soil_total_elec_s{simpl}_{clusters}_{planning_horizons}.nc",
        temp_soil_rural="resources/"
        + SECDIR
        + "temperatures/temp_soil_rural_elec_s{simpl}_{clusters}_{planning_horizons}.nc",
        temp_soil_urban="resources/"
        + SECDIR
        + "temperatures/temp_soil_urban_elec_s{simpl}_{clusters}_{planning_horizons}.nc",
        temp_air_total="resources/"
        + SECDIR
        + "temperatures/temp_air_total_elec_s{simpl}_{clusters}_{planning_horizons}.nc",
        temp_air_rural="resources/"
        + SECDIR
        + "temperatures/temp_air_rural_elec_s{simpl}_{clusters}_{planning_horizons}.nc",
        temp_air_urban="resources/"
        + SECDIR
        + "temperatures/temp_air_urban_elec_s{simpl}_{clusters}_{planning_horizons}.nc",
    output:
        cop_soil_total="resources/"
        + SECDIR
        + "cops/cop_soil_total_elec_s{simpl}_{clusters}_{planning_horizons}.nc",
        cop_soil_rural="resources/"
        + SECDIR
        + "cops/cop_soil_rural_elec_s{simpl}_{clusters}_{planning_horizons}.nc",
        cop_soil_urban="resources/"
        + SECDIR
        + "cops/cop_soil_urban_elec_s{simpl}_{clusters}_{planning_horizons}.nc",
        cop_air_total="resources/"
        + SECDIR
        + "cops/cop_air_total_elec_s{simpl}_{clusters}_{planning_horizons}.nc",
        cop_air_rural="resources/"
        + SECDIR
        + "cops/cop_air_rural_elec_s{simpl}_{clusters}_{planning_horizons}.nc",
        cop_air_urban="resources/"
        + SECDIR
        + "cops/cop_air_urban_elec_s{simpl}_{clusters}_{planning_horizons}.nc",
    resources:
        mem_mb=20000,
    benchmark:
        (
            "benchmarks/"
            + SECDIR
            + "build_cop_profiles/s{simpl}_{clusters}_{planning_horizons}"
        )
    script:
        "scripts/build_cop_profiles.py"


rule prepare_heat_data:
    input:
        network="networks/" + RDIR + "elec_s{simpl}_{clusters}.nc",
        energy_totals_name="resources/"
        + SECDIR
        + "energy_totals_{demand}_{planning_horizons}.csv",
        clustered_pop_layout="resources/"
        + SECDIR
        + "population_shares/pop_layout_elec_s{simpl}_{clusters}_{planning_horizons}.csv",
        temp_air_total="resources/"
        + SECDIR
        + "temperatures/temp_air_total_elec_s{simpl}_{clusters}_{planning_horizons}.nc",
        cop_soil_total="resources/"
        + SECDIR
        + "cops/cop_soil_total_elec_s{simpl}_{clusters}_{planning_horizons}.nc",
        cop_air_total="resources/"
        + SECDIR
        + "cops/cop_air_total_elec_s{simpl}_{clusters}_{planning_horizons}.nc",
        solar_thermal_total="resources/"
        + SECDIR
        + "demand/heat/solar_thermal_total_elec_s{simpl}_{clusters}_{planning_horizons}.nc",
        heat_demand_total="resources/"
        + SECDIR
        + "demand/heat/heat_demand_total_elec_s{simpl}_{clusters}_{planning_horizons}.nc",
        heat_profile="data/heat_load_profile_BDEW.csv",
    output:
        nodal_energy_totals="resources/"
        + SECDIR
        + "demand/heat/nodal_energy_heat_totals_{demand}_s{simpl}_{clusters}_{planning_horizons}.csv",
        heat_demand="resources/"
        + SECDIR
        + "demand/heat/heat_demand_{demand}_s{simpl}_{clusters}_{planning_horizons}.csv",
        ashp_cop="resources/"
        + SECDIR
        + "demand/heat/ashp_cop_{demand}_s{simpl}_{clusters}_{planning_horizons}.csv",
        gshp_cop="resources/"
        + SECDIR
        + "demand/heat/gshp_cop_{demand}_s{simpl}_{clusters}_{planning_horizons}.csv",
        solar_thermal="resources/"
        + SECDIR
        + "demand/heat/solar_thermal_{demand}_s{simpl}_{clusters}_{planning_horizons}.csv",
        district_heat_share="resources/"
        + SECDIR
        + "demand/heat/district_heat_share_{demand}_s{simpl}_{clusters}_{planning_horizons}.csv",
    script:
        "scripts/prepare_heat_data.py"


rule build_base_energy_totals:
    params:
        space_heat_share=config["sector"]["space_heat_share"],
        update_data=config["demand_data"]["update_data"],
        base_year=config["demand_data"]["base_year"],
        countries=config["countries"],
        shift_coal_to_elec=config["sector"]["coal"]["shift_to_elec"],
    input:
        unsd_paths="data/demand/unsd/paths/Energy_Statistics_Database.xlsx",
    output:
        energy_totals_base="resources/" + SECDIR + "energy_totals_base.csv",
        unsd_export_path=directory("data/demand/unsd/data/"),
    script:
        "scripts/build_base_energy_totals.py"


rule prepare_energy_totals:
    params:
        countries=config["countries"],
        base_year=config["demand_data"]["base_year"],
        sector_options=config["sector"],
    input:
        unsd_paths="resources/" + SECDIR + "energy_totals_base.csv",
        efficiency_gains_cagr="data/demand/efficiency_gains_cagr.csv",
        growth_factors_cagr="data/demand/growth_factors_cagr.csv",
        district_heating="data/demand/district_heating.csv",
        fuel_shares="data/demand/fuel_shares.csv",
    output:
        energy_totals="resources/"
        + SECDIR
        + "energy_totals_{demand}_{planning_horizons}.csv",
    script:
        "scripts/prepare_energy_totals.py"


rule build_solar_thermal_profiles:
    params:
        solar_thermal_config=config["solar_thermal"],
        snapshots=config["snapshots"],
    input:
        pop_layout_total="resources/"
        + SECDIR
        + "population_shares/pop_layout_total_{planning_horizons}.nc",
        pop_layout_urban="resources/"
        + SECDIR
        + "population_shares/pop_layout_urban_{planning_horizons}.nc",
        pop_layout_rural="resources/"
        + SECDIR
        + "population_shares/pop_layout_rural_{planning_horizons}.nc",
        regions_onshore="resources/"
        + RDIR
        + "bus_regions/regions_onshore_elec_s{simpl}_{clusters}.geojson",
        cutout="cutouts/"
        + CDIR
        + [c["cutout"] for _, c in config["renewable"].items()][0]
        + ".nc",
        # default to first cutout found
    output:
        solar_thermal_total="resources/"
        + SECDIR
        + "demand/heat/solar_thermal_total_elec_s{simpl}_{clusters}_{planning_horizons}.nc",
        solar_thermal_urban="resources/"
        + SECDIR
        + "demand/heat/solar_thermal_urban_elec_s{simpl}_{clusters}_{planning_horizons}.nc",
        solar_thermal_rural="resources/"
        + SECDIR
        + "demand/heat/solar_thermal_rural_elec_s{simpl}_{clusters}_{planning_horizons}.nc",
    resources:
        mem_mb=20000,
    benchmark:
        (
            "benchmarks/"
            + SECDIR
            + "build_solar_thermal_profiles/s{simpl}_{clusters}_{planning_horizons}"
        )
    script:
        "scripts/build_solar_thermal_profiles.py"


rule build_population_layouts:
    params:
        planning_horizons=config["scenario"]["planning_horizons"][0],
    input:
        nuts3_shapes="resources/" + RDIR + "shapes/gadm_shapes.geojson",
        urban_percent="resources/" + SECDIR + "urban_percent.csv",
        cutout="cutouts/"
        + CDIR
        + [c["cutout"] for _, c in config["renewable"].items()][0]
        + ".nc",
        # default to first cutout found
    output:
        pop_layout_total="resources/"
        + SECDIR
        + "population_shares/pop_layout_total_{planning_horizons}.nc",
        pop_layout_urban="resources/"
        + SECDIR
        + "population_shares/pop_layout_urban_{planning_horizons}.nc",
        pop_layout_rural="resources/"
        + SECDIR
        + "population_shares/pop_layout_rural_{planning_horizons}.nc",
        gdp_layout="resources/"
        + SECDIR
        + "gdp_shares/gdp_layout_{planning_horizons}.nc",
    resources:
        mem_mb=20000,
    benchmark:
        ("benchmarks/" + SECDIR + "build_population_layouts_{planning_horizons}")
    threads: 8
    script:
        "scripts/build_population_layouts.py"


rule move_hardcoded_files_temp:
    input:
        "data/temp_hard_coded/energy_totals.csv",
    output:
        "resources/" + SECDIR + "energy_totals.csv",
    shell:
        "cp -a data/temp_hard_coded/. resources"


rule build_clustered_population_layouts:
    input:
        pop_layout_total="resources/"
        + SECDIR
        + "population_shares/pop_layout_total_{planning_horizons}.nc",
        pop_layout_urban="resources/"
        + SECDIR
        + "population_shares/pop_layout_urban_{planning_horizons}.nc",
        pop_layout_rural="resources/"
        + SECDIR
        + "population_shares/pop_layout_rural_{planning_horizons}.nc",
        gdp_layout="resources/"
        + SECDIR
        + "gdp_shares/gdp_layout_{planning_horizons}.nc",
        regions_onshore="resources/"
        + RDIR
        + "bus_regions/regions_onshore_elec_s{simpl}_{clusters}.geojson",
        cutout="cutouts/"
        + CDIR
        + [c["cutout"] for _, c in config["renewable"].items()][0]
        + ".nc",
        # default to first cutout found
    output:
        clustered_pop_layout="resources/"
        + SECDIR
        + "population_shares/pop_layout_elec_s{simpl}_{clusters}_{planning_horizons}.csv",
        clustered_gdp_layout="resources/"
        + SECDIR
        + "gdp_shares/gdp_layout_elec_s{simpl}_{clusters}_{planning_horizons}.csv",
    resources:
        mem_mb=10000,
    benchmark:
        (
            "benchmarks/"
            + SECDIR
            + "build_clustered_population_layouts/s{simpl}_{clusters}_{planning_horizons}"
        )
    script:
        "scripts/build_clustered_population_layouts.py"


rule build_heat_demand:
    params:
        snapshots=config["snapshots"],
    input:
        pop_layout_total="resources/"
        + SECDIR
        + "population_shares/pop_layout_total_{planning_horizons}.nc",
        pop_layout_urban="resources/"
        + SECDIR
        + "population_shares/pop_layout_urban_{planning_horizons}.nc",
        pop_layout_rural="resources/"
        + SECDIR
        + "population_shares/pop_layout_rural_{planning_horizons}.nc",
        regions_onshore="resources/"
        + RDIR
        + "bus_regions/regions_onshore_elec_s{simpl}_{clusters}.geojson",
        cutout="cutouts/"
        + CDIR
        + [c["cutout"] for _, c in config["renewable"].items()][0]
        + ".nc",
        # default to first cutout found
    output:
        heat_demand_urban="resources/"
        + SECDIR
        + "demand/heat/heat_demand_urban_elec_s{simpl}_{clusters}_{planning_horizons}.nc",
        heat_demand_rural="resources/"
        + SECDIR
        + "demand/heat/heat_demand_rural_elec_s{simpl}_{clusters}_{planning_horizons}.nc",
        heat_demand_total="resources/"
        + SECDIR
        + "demand/heat/heat_demand_total_elec_s{simpl}_{clusters}_{planning_horizons}.nc",
    resources:
        mem_mb=20000,
    benchmark:
        (
            "benchmarks/"
            + SECDIR
            + "build_heat_demand/s{simpl}_{clusters}_{planning_horizons}"
        )
    script:
        "scripts/build_heat_demand.py"


rule build_temperature_profiles:
    params:
        snapshots=config["snapshots"],
    input:
        pop_layout_total="resources/"
        + SECDIR
        + "population_shares/pop_layout_total_{planning_horizons}.nc",
        pop_layout_urban="resources/"
        + SECDIR
        + "population_shares/pop_layout_urban_{planning_horizons}.nc",
        pop_layout_rural="resources/"
        + SECDIR
        + "population_shares/pop_layout_rural_{planning_horizons}.nc",
        regions_onshore="resources/"
        + RDIR
        + "bus_regions/regions_onshore_elec_s{simpl}_{clusters}.geojson",
        cutout="cutouts/"
        + CDIR
        + [c["cutout"] for _, c in config["renewable"].items()][0]
        + ".nc",
        # default to first cutout found
    output:
        temp_soil_total="resources/"
        + SECDIR
        + "temperatures/temp_soil_total_elec_s{simpl}_{clusters}_{planning_horizons}.nc",
        temp_soil_rural="resources/"
        + SECDIR
        + "temperatures/temp_soil_rural_elec_s{simpl}_{clusters}_{planning_horizons}.nc",
        temp_soil_urban="resources/"
        + SECDIR
        + "temperatures/temp_soil_urban_elec_s{simpl}_{clusters}_{planning_horizons}.nc",
        temp_air_total="resources/"
        + SECDIR
        + "temperatures/temp_air_total_elec_s{simpl}_{clusters}_{planning_horizons}.nc",
        temp_air_rural="resources/"
        + SECDIR
        + "temperatures/temp_air_rural_elec_s{simpl}_{clusters}_{planning_horizons}.nc",
        temp_air_urban="resources/"
        + SECDIR
        + "temperatures/temp_air_urban_elec_s{simpl}_{clusters}_{planning_horizons}.nc",
    resources:
        mem_mb=20000,
    benchmark:
        (
            "benchmarks/"
            + SECDIR
            + "build_temperature_profiles/s{simpl}_{clusters}_{planning_horizons}"
        )
    script:
        "scripts/build_temperature_profiles.py"


rule copy_config:
    params:
        summary_dir=config["summary_dir"],
        run=run,
    output:
        folder=directory(SDIR + "configs"),
        config=SDIR + "configs/config.yaml",
    threads: 1
    resources:
        mem_mb=1000,
    benchmark:
        SDIR + "benchmarks/copy_config"
    script:
        "scripts/copy_config.py"


if config["foresight"] == "overnight":

    rule solve_sector_network:
        params:
            solving=config["solving"],
            augmented_line_connection=config["augmented_line_connection"],
        input:
            overrides=BASE_DIR + "/data/override_component_attrs",
            # network=RESDIR
            # + "prenetworks/elec_s{simpl}_{clusters}_ec_l{ll}_{opts}_{sopts}_{planning_horizons}_{discountrate}.nc",
            network=RESDIR
            + "prenetworks/elec_s{simpl}_{clusters}_ec_l{ll}_{opts}_{sopts}_{planning_horizons}_{discountrate}_{demand}_{h2export}export.nc",
            costs="resources/" + RDIR + "costs_{planning_horizons}.csv",
            configs=SDIR + "configs/config.yaml",  # included to trigger copy_config rule
        output:
            RESDIR
            + "postnetworks/elec_s{simpl}_{clusters}_ec_l{ll}_{opts}_{sopts}_{planning_horizons}_{discountrate}_{demand}_{h2export}export.nc",
        shadow:
            "copy-minimal" if os.name == "nt" else "shallow"
        log:
            solver=RESDIR
            + "logs/elec_s{simpl}_{clusters}_ec_l{ll}_{opts}_{sopts}_{planning_horizons}_{discountrate}_{demand}_{h2export}export_solver.log",
            python=RESDIR
            + "logs/elec_s{simpl}_{clusters}_ec_l{ll}_{opts}_{sopts}_{planning_horizons}_{discountrate}_{demand}_{h2export}export_python.log",
            memory=RESDIR
            + "logs/elec_s{simpl}_{clusters}_ec_l{ll}_{opts}_{sopts}_{planning_horizons}_{discountrate}_{demand}_{h2export}export_memory.log",
        threads: 25
        resources:
            mem_mb=config["solving"]["mem"],
        benchmark:
            (
                RESDIR
                + "benchmarks/solve_network/elec_s{simpl}_{clusters}_ec_l{ll}_{opts}_{sopts}_{planning_horizons}_{discountrate}_{demand}_{h2export}export"
            )
        script:
            "scripts/solve_network.py"


rule make_sector_summary:
    params:
        planning_horizons=config["scenario"]["planning_horizons"],
        results_dir=config["results_dir"],
        summary_dir=config["summary_dir"],
        run=run["name"],
        scenario_config=config["scenario"],
        costs_config=config["costs"],
        h2export_qty=config["export"]["h2export"],
        foresight=config["foresight"],
    input:
        overrides="data/override_component_attrs",
        networks=expand(
            RESDIR
            + "postnetworks/elec_s{simpl}_{clusters}_ec_l{ll}_{opts}_{sopts}_{planning_horizons}_{discountrate}_{demand}_{h2export}export.nc",
            **config["scenario"],
            **config["costs"],
            **config["export"],
        ),
        costs="resources/" + RDIR + "costs_{planning_horizons}.csv",
        plots=expand(
            RESDIR
            + "maps/elec_s{simpl}_{clusters}_ec_l{ll}_{opts}_{sopts}-costs-all_{planning_horizons}_{discountrate}_{demand}_{h2export}export.pdf",
            **config["scenario"],
            **config["costs"],
            **config["export"],
        ),
    output:
        nodal_costs=SDIR + "csvs/nodal_costs.csv",
        nodal_capacities=SDIR + "csvs/nodal_capacities.csv",
        nodal_cfs=SDIR + "csvs/nodal_cfs.csv",
        cfs=SDIR + "csvs/cfs.csv",
        costs=SDIR + "csvs/costs.csv",
        capacities=SDIR + "csvs/capacities.csv",
        curtailment=SDIR + "csvs/curtailment.csv",
        energy=SDIR + "csvs/energy.csv",
        supply=SDIR + "csvs/supply.csv",
        supply_energy=SDIR + "csvs/supply_energy.csv",
        prices=SDIR + "csvs/prices.csv",
        weighted_prices=SDIR + "csvs/weighted_prices.csv",
        market_values=SDIR + "csvs/market_values.csv",
        price_statistics=SDIR + "csvs/price_statistics.csv",
        metrics=SDIR + "csvs/metrics.csv",
    threads: 2
    resources:
        mem_mb=10000,
    benchmark:
        SDIR + "benchmarks/make_summary"
    script:
        "scripts/make_summary.py"


rule plot_summary:
    input:
        "results/"
        + RDIR
        + "summaries/elec_s{simpl}_{clusters}_ec_l{ll}_{opts}_{country}",
    output:
        "results/"
        + RDIR
        + "plots/summary_{summary}_elec_s{simpl}_{clusters}_ec_l{ll}_{opts}_{country}.{ext}",
    log:
        "logs/"
        + RDIR
        + "plot_summary/{summary}_elec_s{simpl}_{clusters}_ec_l{ll}_{opts}_{country}_{ext}.log",
    script:
        "scripts/plot_summary.py"


rule plot_network:
    params:
        electricity=config["electricity"],
        costs=config["costs"],
        plotting=config["plotting"],
    input:
        network="results/"
        + RDIR
        + "networks/elec_s{simpl}_{clusters}_ec_l{ll}_{opts}.nc",
        africa_shape="resources/" + RDIR + "shapes/africa_shape.geojson",
        tech_costs=COSTS,
    output:
        only_map="results/"
        + RDIR
        + "plots/elec_s{simpl}_{clusters}_ec_l{ll}_{opts}_{attr}.{ext}",
        ext="results/"
        + RDIR
        + "plots/elec_s{simpl}_{clusters}_ec_l{ll}_{opts}_{attr}_ext.{ext}",
    log:
        "logs/"
        + RDIR
        + "plot_network/elec_s{simpl}_{clusters}_ec_l{ll}_{opts}_{attr}_{ext}.log",
    script:
        "scripts/plot_network.py"


rule make_statistics:
    params:
        countries=config["countries"],
        renewable_carriers=config["electricity"]["renewable_carriers"],
        renewable=config["renewable"],
        crs=config["crs"],
        scenario=config["scenario"],
    output:
        stats="results/" + RDIR + "stats.csv",
    threads: 1
    script:
        "scripts/make_statistics.py"


rule plot_sector_network:
    input:
        overrides="data/override_component_attrs",
        network=RESDIR
        + "postnetworks/elec_s{simpl}_{clusters}_ec_l{ll}_{opts}_{sopts}_{planning_horizons}_{discountrate}_{demand}_{h2export}export.nc",
    output:
        map=RESDIR
        + "maps/elec_s{simpl}_{clusters}_ec_l{ll}_{opts}_{sopts}-costs-all_{planning_horizons}_{discountrate}_{demand}_{h2export}export.pdf",
    threads: 2
    resources:
        mem_mb=10000,
    benchmark:
        (
            RESDIR
            + "benchmarks/plot_network/elec_s{simpl}_{clusters}_ec_l{ll}_{opts}_{sopts}_{planning_horizons}_{discountrate}_{demand}_{h2export}export"
        )
    script:
        "scripts/plot_network.py"


rule plot_sector_summary:
    input:
        costs=SDIR + "csvs/costs.csv",
        energy=SDIR + "csvs/energy.csv",
        balances=SDIR + "csvs/supply_energy.csv",
    output:
        costs=SDIR + "graphs/costs.pdf",
        energy=SDIR + "graphs/energy.pdf",
        balances=SDIR + "graphs/balances-energy.pdf",
    threads: 2
    resources:
        mem_mb=10000,
    benchmark:
        SDIR + "benchmarks/plot_summary"
    script:
        "scripts/plot_summary.py"


rule build_industrial_database:
    output:
        industrial_database="data/industrial_database.csv",
    script:
        "scripts/build_industrial_database.py"


rule prepare_db:
    params:
        tech_colors=config["plotting"]["tech_colors"],
    input:
        network=RESDIR
        + "postnetworks/elec_s{simpl}_{clusters}_ec_l{ll}_{opts}_{sopts}_{planning_horizons}_{discountrate}_{demand}_{h2export}export.nc",
    output:
        db=RESDIR
        + "summaries/elec_s{simpl}_{clusters}_ec_l{ll}_{opts}_{sopts}-costs-all_{planning_horizons}_{discountrate}_{demand}_{h2export}export.csv",
    threads: 2
    resources:
        mem_mb=10000,
    benchmark:
        (
            RESDIR
            + "benchmarks/prepare_db/elec_s{simpl}_{clusters}_ec_l{ll}_{opts}_{sopts}_{planning_horizons}_{discountrate}_{demand}_{h2export}export"
        )
    script:
        "scripts/prepare_db.py"


rule build_industrial_distribution_key:  #default data
    params:
        countries=config["countries"],
        gadm_layer_id=config["build_shape_options"]["gadm_layer_id"],
        alternative_clustering=config["cluster_options"]["alternative_clustering"],
        industry_database=config["custom_data"]["industry_database"],
    input:
        regions_onshore="resources/"
        + RDIR
        + "bus_regions/regions_onshore_elec_s{simpl}_{clusters}.geojson",
        clustered_pop_layout="resources/"
        + SECDIR
        + "population_shares/pop_layout_elec_s{simpl}_{clusters}_{planning_horizons}.csv",
        clustered_gdp_layout="resources/"
        + SECDIR
        + "gdp_shares/gdp_layout_elec_s{simpl}_{clusters}_{planning_horizons}.csv",
        industrial_database="data/industrial_database.csv",
        shapes_path="resources/"
        + RDIR
        + "bus_regions/regions_onshore_elec_s{simpl}_{clusters}.geojson",
    output:
        industrial_distribution_key="resources/"
        + SECDIR
        + "demand/industrial_distribution_key_elec_s{simpl}_{clusters}_{planning_horizons}.csv",
    threads: 1
    resources:
        mem_mb=1000,
    benchmark:
        (
            "benchmarks/"
            + RDIR
            + "build_industrial_distribution_key_elec_s{simpl}_{clusters}_{planning_horizons}"
        )
    script:
        "scripts/build_industrial_distribution_key.py"


rule build_base_industry_totals:  #default data
    params:
        base_year=config["demand_data"]["base_year"],
        countries=config["countries"],
        other_industries=config["demand_data"]["other_industries"],
    input:
        #os.path.dirname(snakemake.input["transactions_path"]) + "/demand/unsd/data/"
        #industrial_production_per_country="data/industrial_production_per_country.csv",
        unsd_export_path="data/demand/unsd/data/",
        energy_totals_base="resources/" + SECDIR + "energy_totals_base.csv",
        transactions_path="data/unsd_transactions.csv",
    output:
        base_industry_totals="resources/"
        + SECDIR
        + "demand/base_industry_totals_{planning_horizons}_{demand}.csv",
    threads: 1
    resources:
        mem_mb=1000,
    benchmark:
        (
            "benchmarks/"
            + SECDIR
            + "build_base_industry_totals_{planning_horizons}_{demand}"
        )
    script:
        "scripts/build_base_industry_totals.py"


rule build_industry_demand:  #default data
    params:
        countries=config["countries"],
        industry_demand=config["custom_data"]["industry_demand"],
        base_year=config["demand_data"]["base_year"],
        industry_util_factor=config["sector"]["industry_util_factor"],
        aluminium_year=config["demand_data"]["aluminium_year"],
    input:
        industrial_distribution_key="resources/"
        + SECDIR
        + "demand/industrial_distribution_key_elec_s{simpl}_{clusters}_{planning_horizons}.csv",
        #industrial_production_per_country_tomorrow="resources/demand/industrial_production_per_country_tomorrow_{planning_horizons}_{demand}.csv",
        #industrial_production_per_country="data/industrial_production_per_country.csv",
        base_industry_totals="resources/"
        + SECDIR
        + "demand/base_industry_totals_{planning_horizons}_{demand}.csv",
        industrial_database="data/industrial_database.csv",
        costs="resources/" + RDIR + "costs_{planning_horizons}.csv",
        industry_growth_cagr="data/demand/industry_growth_cagr.csv",
    output:
        industrial_energy_demand_per_node="resources/"
        + SECDIR
        + "demand/industrial_energy_demand_per_node_elec_s{simpl}_{clusters}_{planning_horizons}_{demand}.csv",
    threads: 1
    resources:
        mem_mb=1000,
    benchmark:
        (
            "benchmarks/"
            + SECDIR
            + "industrial_energy_demand_per_node_elec_s{simpl}_{clusters}_{planning_horizons}_{demand}.csv"
        )
    script:
        "scripts/build_industry_demand.py"


rule build_existing_heating_distribution:
    params:
        baseyear=config["scenario"]["planning_horizons"][0],
        sector=config["sector"],
        existing_capacities=config["existing_capacities"],
    input:
        existing_heating="data/existing_infrastructure/existing_heating_raw.csv",
        clustered_pop_layout="resources/"
        + SECDIR
        + "population_shares/pop_layout_elec_s{simpl}_{clusters}_{planning_horizons}.csv",
        clustered_pop_energy_layout="resources/"
        + SECDIR
        + "demand/heat/nodal_energy_heat_totals_{demand}_s{simpl}_{clusters}_{planning_horizons}.csv",
        #"resources/population_shares/pop_weighted_energy_totals_s{simpl}_{clusters}.csv",
        district_heat_share="resources/"
        + SECDIR
        + "demand/heat/district_heat_share_{demand}_s{simpl}_{clusters}_{planning_horizons}.csv",
    output:
        existing_heating_distribution="resources/"
        + SECDIR
        + "heating/existing_heating_distribution_{demand}_s{simpl}_{clusters}_{planning_horizons}.csv",
    threads: 1
    resources:
        mem_mb=2000,
    log:
        RESDIR
        + "logs/build_existing_heating_distribution_{demand}_s{simpl}_{clusters}_{planning_horizons}.log",
    benchmark:
        RESDIR
        +"benchmarks/build_existing_heating_distribution/{demand}_s{simpl}_{clusters}_{planning_horizons}"
    script:
        "scripts/build_existing_heating_distribution.py"


if config["foresight"] == "myopic":

    HEAT_BASEYEAR = {
        "cop_soil_total": "resources/"
        + SECDIR
        + "cops/cop_soil_total_elec_s{simpl}_{clusters}_{planning_horizons}.nc",
        "cop_air_total": "resources/"
        + SECDIR
        + "cops/cop_air_total_elec_s{simpl}_{clusters}_{planning_horizons}.nc",
        "existing_heating_distribution": "resources/"
        + SECDIR
        + "heating/existing_heating_distribution_{demand}_s{simpl}_{clusters}_{planning_horizons}.csv",
    }

    rule add_existing_baseyear:
        params:
            baseyear=config["scenario"]["planning_horizons"][0],
            sector=config["sector"],
            existing_capacities=config["existing_capacities"],
            costs=config["costs"],
        input:
            **branch(sector_enable["heat"], HEAT_BASEYEAR),
            network=RESDIR
            + "prenetworks/elec_s{simpl}_{clusters}_ec_l{ll}_{opts}_{sopts}_{planning_horizons}_{discountrate}_{demand}_{h2export}export.nc",
            powerplants="resources/" + RDIR + "powerplants.csv",
            busmap_s="resources/" + RDIR + "bus_regions/busmap_elec_s{simpl}.csv",
            busmap="resources/"
            + RDIR
            + "bus_regions/busmap_elec_s{simpl}_{clusters}.csv",
            # clustered_pop_layout="resources/"
            # + SECDIR
            # + "population_shares/pop_layout_elec_s{simpl}_{clusters}_{planning_horizons}.csv",
            costs="resources/" + RDIR + "costs_{planning_horizons}.csv",
        output:
            RESDIR
            + "prenetworks-brownfield/elec_s{simpl}_{clusters}_l{ll}_{opts}_{sopts}_{planning_horizons}_{discountrate}_{demand}_{h2export}export.nc",
        wildcard_constraints:
            # TODO: The first planning_horizon needs to be aligned across scenarios
            # snakemake does not support passing functions to wildcard_constraints
            # reference: https://github.com/snakemake/snakemake/issues/2703
            planning_horizons=config["scenario"]["planning_horizons"][0],  #only applies to baseyear
        threads: 1
        resources:
            mem_mb=2000,
        log:
            RESDIR
            + "logs/add_existing_baseyear_elec_s{simpl}_{clusters}_ec_l{ll}_{opts}_{sopts}_{planning_horizons}_{discountrate}_{demand}_{h2export}export.log",
        benchmark:
            RESDIR
            +"benchmarks/add_existing_baseyear/elec_s{simpl}_{clusters}_ec_l{ll}_{opts}_{sopts}_{planning_horizons}_{discountrate}_{demand}_{h2export}export"
        script:
            "scripts/add_existing_baseyear.py"

    def input_profile_tech_brownfield(w):
        return {
            f"profile_{tech}": f"resources/"
            + RDIR
            + "renewable_profiles/profile_{tech}.nc"
            for tech in config["electricity"]["renewable_carriers"]
            if tech != "hydro"
        }

    def solved_previous_horizon(w):
        planning_horizons = config["scenario"]["planning_horizons"]
        i = planning_horizons.index(int(w.planning_horizons))
        planning_horizon_p = str(planning_horizons[i - 1])

        return (
            RESDIR
            + "postnetworks/elec_s{simpl}_{clusters}_ec_l{ll}_{opts}_{sopts}_"
            + planning_horizon_p
            + "_{discountrate}_{demand}_{h2export}export.nc"
        )

    rule add_brownfield:
        params:
            H2_retrofit=config["sector"]["hydrogen"],
            H2_retrofit_capacity_per_CH4=config["sector"]["hydrogen"][
                "H2_retrofit_capacity_per_CH4"
            ],
            threshold_capacity=config["existing_capacities"]["threshold_capacity"],
            snapshots=config["snapshots"],
            # drop_leap_day=config["enable"]["drop_leap_day"],
            carriers=config["electricity"]["renewable_carriers"],
        input:
            # unpack(input_profile_tech_brownfield),
            simplify_busmap="resources/" + RDIR + "bus_regions/busmap_elec_s{simpl}.csv",
            cluster_busmap="resources/"
            + RDIR
            + "bus_regions/busmap_elec_s{simpl}_{clusters}.csv",
            network=RESDIR
            + "prenetworks/elec_s{simpl}_{clusters}_ec_l{ll}_{opts}_{sopts}_{planning_horizons}_{discountrate}_{demand}_{h2export}export.nc",
            network_p=solved_previous_horizon,  #solved network at previous time step
            costs="resources/" + RDIR + "costs_{planning_horizons}.csv",
            cop_soil_total="resources/"
            + SECDIR
            + "cops/cop_soil_total_elec_s{simpl}_{clusters}_{planning_horizons}.nc",
            cop_air_total="resources/"
            + SECDIR
            + "cops/cop_air_total_elec_s{simpl}_{clusters}_{planning_horizons}.nc",
        output:
            RESDIR
            + "prenetworks-brownfield/elec_s{simpl}_{clusters}_l{ll}_{opts}_{sopts}_{planning_horizons}_{discountrate}_{demand}_{h2export}export.nc",
        threads: 4
        resources:
            mem_mb=10000,
        log:
            RESDIR
            + "logs/add_brownfield_elec_s{simpl}_{clusters}_ec_l{ll}_{opts}_{sopts}_{planning_horizons}_{discountrate}_{demand}_{h2export}export.log",
        benchmark:
            (
                RESDIR
                + "benchmarks/add_brownfield/elec_s{simpl}_ec_{clusters}_l{ll}_{opts}_{sopts}_{planning_horizons}_{discountrate}_{demand}_{h2export}export"
            )
        script:
            "./scripts/add_brownfield.py"

    ruleorder: add_existing_baseyear > add_brownfield

    rule solve_network_myopic:
        params:
            solving=config["solving"],
            foresight=config["foresight"],
            planning_horizons=config["scenario"]["planning_horizons"],
            co2_sequestration_potential=config["scenario"].get(
                "co2_sequestration_potential", 200
            ),
            augmented_line_connection=config["augmented_line_connection"],
        input:
            overrides=BASE_DIR + "/data/override_component_attrs",
            network=RESDIR
            + "prenetworks-brownfield/elec_s{simpl}_{clusters}_l{ll}_{opts}_{sopts}_{planning_horizons}_{discountrate}_{demand}_{h2export}export.nc",
            costs="resources/" + RDIR + "costs_{planning_horizons}.csv",
            configs=SDIR + "configs/config.yaml",  # included to trigger copy_config rule
        output:
            network=RESDIR
            + "postnetworks/elec_s{simpl}_{clusters}_ec_l{ll}_{opts}_{sopts}_{planning_horizons}_{discountrate}_{demand}_{h2export}export.nc",
            # config=RESDIR
            # + "configs/config.elec_s{simpl}_{clusters}_ec_l{ll}_{opts}_{sopts}_{planning_horizons}_{discountrate}_{demand}_{h2export}export.yaml",
        shadow:
            "copy-minimal" if os.name == "nt" else "shallow"
        log:
            solver=RESDIR
            + "logs/elec_s{simpl}_{clusters}_ec_l{ll}_{opts}_{sopts}_{planning_horizons}_{discountrate}_{demand}_{h2export}export_solver.log",
            python=RESDIR
            + "logs/elec_s{simpl}_{clusters}_ec_l{ll}_{opts}_{sopts}_{planning_horizons}_{discountrate}_{demand}_{h2export}export_python.log",
            memory=RESDIR
            + "logs/elec_s{simpl}_{clusters}_ec_l{ll}_{opts}_{sopts}_{planning_horizons}_{discountrate}_{demand}_{h2export}export_memory.log",
        threads: 25
        resources:
            mem_mb=config["solving"]["mem"],
        benchmark:
            (
                RESDIR
                + "benchmarks/solve_network/elec_s{simpl}_{clusters}_ec_l{ll}_{opts}_{sopts}_{planning_horizons}_{discountrate}_{demand}_{h2export}export"
            )
        script:
            "./scripts/solve_network.py"

    rule solve_sector_networks_myopic:
        input:
            networks=expand(
                RESDIR
                + "postnetworks/elec_s{simpl}_{clusters}_ec_l{ll}_{opts}_{sopts}_{planning_horizons}_{discountrate}_{demand}_{h2export}export.nc",
                **config["scenario"],
                **config["costs"],
                **config["export"],
            ),


rule run_scenario:
    input:
        diff_config="configs/scenarios/config.{scenario_name}.yaml",
    output:
        touchfile=touch("results/{scenario_name}/scenario.done"),
        copyconfig="results/{scenario_name}/config.yaml",
    threads: 1
    resources:
        mem_mb=5000,
    run:
        from build_test_configs import create_test_config
        import yaml
        from subprocess import run

        # get base configuration file from diff config
        with open(input.diff_config) as f:
            base_config_path = (
                yaml.full_load(f)
                .get("run", {})
                .get("base_config", "config.default.yaml")
            )

            # Ensure the scenario name matches the name of the configuration
        create_test_config(
            input.diff_config,
            {"run": {"name": wildcards.scenario_name}},
            input.diff_config,
        )
        # merge the default config file with the difference
        create_test_config(base_config_path, input.diff_config, "config.yaml")
        run(
            "snakemake -j all solve_all_networks --rerun-incomplete",
            shell=True,
            check=not config["run"]["allow_scenario_failure"],
        )
        run(
            "snakemake -j1 make_statistics --force",
            shell=True,
            check=not config["run"]["allow_scenario_failure"],
        )
        copyfile("config.yaml", output.copyconfig)



rule run_all_scenarios:
    input:
        expand(
            "results/{scenario_name}/scenario.done",
            scenario_name=[
                c.stem.replace("config.", "")
                for c in Path("configs/scenarios").glob("config.*.yaml")
            ],
        ),<|MERGE_RESOLUTION|>--- conflicted
+++ resolved
@@ -1238,12 +1238,7 @@
         + RDIR
         + "bus_regions/regions_onshore_elec_s{simpl}_{clusters}.geojson",
         pipelines=branch(
-<<<<<<< HEAD
-            "H2" in config["electricity"]["extendable_carriers"]["Store"]
-            and config["sector"]["hydrogen"]["network"],
-=======
             config["sector"]["hydrogen"]["network"],
->>>>>>> bb90c5e1
             branch(
                 config["custom_data"]["gas_network"],
                 "data/custom/pipelines.csv",
