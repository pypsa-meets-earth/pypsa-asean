# SPDX-FileCopyrightText: : 2021 PyPSA-Africa Authors
#
# SPDX-License-Identifier: GPL-3.0-or-later
# This script does the following
# 1. Downloads OSM files for specified countries from Geofabrik
# 2. Filters files for substations, lines and generators
# 3. Process and clean data
# 4. Exports to CSV
# 5. Exports to GeoJson
# Disables pylint problem in this scripts
# pylint: disable=E1120
""" OSM extraction script."""
import hashlib
import json
import logging
import multiprocessing as mp
import os
import pickle
import shutil
import sys

import geopandas as gpd
import pandas as pd
import requests
import urllib3
from _helpers import _sets_path_to_root
from _helpers import _to_csv_nafix
from _helpers import configure_logging
from config_osm_data import continent_regions
from config_osm_data import continents
from config_osm_data import feature_category
from config_osm_data import feature_columns
from config_osm_data import iso_to_geofk_dict
<<<<<<< HEAD
from config_osm_data import world
from config_osm_data import world_geofk
=======
from config_osm_data import world_geofk
from config_osm_data import world_iso
>>>>>>> de46e1ef
from esy.osmfilter import Node
from esy.osmfilter import osm_info as osm_info
from esy.osmfilter import osm_pickle as osm_pickle
from esy.osmfilter import Relation
from esy.osmfilter import run_filter
from esy.osmfilter import Way
from shapely import geometry
from shapely.geometry import LineString
from shapely.geometry import Point
from shapely.geometry import Polygon
from tqdm import tqdm

# esy.osm filter: https://gitlab.com/dlr-ve-esy/esy-osmfilter/-/tree/master/

urllib3.disable_warnings(urllib3.exceptions.InsecureRequestWarning)

_logger = logging.getLogger(__name__)
_logger.setLevel(logging.INFO)

# logger.setLevel(logging.WARNING)


# get continent according to ISO conventions
def getContinentCountry(code):
    for continent in world_geofk:
        country = world_geofk[continent].get(code, 0)
        if country:
            return continent, country
    return continent, country


<<<<<<< HEAD
# get continent according to GeoFabrik naming


def getGeofkContinentCountry(code):
    for continent in world_geofk:
        country = world_geofk[continent].get(code, 0)
        if country:
            return continent, country
    return continent, country


def download_pbf(country_code, update, verify):
=======
def download_pbf(country_code, update, verify, logging=True):
>>>>>>> de46e1ef
    """
    Download pbf file from geofabrik for a given country code

    Parameters
    ----------
    country_code : str
        Three letter country codes of the downloaded files
    update : bool
        Name of the network component
        Update = true, forces re-download of files

    Returns
    -------
    Pbf file per country

    """
    continent, country_name = getContinentCountry(country_code)
    continent_geofk, country_name_geofk = getGeofkContinentCountry(
        country_code)
    # Filename for geofabrik
<<<<<<< HEAD
    geofabrik_filename = f"{country_name_geofk}-latest.osm.pbf"
    # https://download.geofabrik.de/africa/nigeria-latest.osm.pbf
    geofabrik_url = (
        f"https://download.geofabrik.de/{continent_geofk}/{geofabrik_filename}"
    )

    _logger.info(
        f" Trying {geofabrik_url} for {country_name}, iso-code: {country_code}, geofk_id: {country_name_geofk}, continent in GeoFk: {continent_geofk}"
    )

    # NB a continent folder set according ISO while file name corresponds to OSM
=======
    geofabrik_filename = f"{country_name}-latest.osm.pbf"

    # Specify the url depending on the requested element, whether it is a continent or a region
    if continent == country_name:
        # Example continent-specific data: https://download.geofabrik.de/africa/nigeria-latest.osm.pbf
        geofabrik_url = f"https://download.geofabrik.de/{geofabrik_filename}"
    else:
        # Example country- or sub-region-specific data: https://download.geofabrik.de/africa-latest.osm.pbf
        geofabrik_url = (
            f"https://download.geofabrik.de/{continent}/{geofabrik_filename}")

    # Filepath of the pbf
>>>>>>> de46e1ef
    PBF_inputfile = os.path.join(os.getcwd(), "data", "osm", continent, "pbf",
                                 geofabrik_filename)

    _logger.info(f" Input file {PBF_inputfile} ")

    if not os.path.exists(PBF_inputfile):
        if logging:
            _logger.info(
                f"{geofabrik_filename} downloading to {PBF_inputfile}")
        #  create data/osm directory
        os.makedirs(os.path.dirname(PBF_inputfile), exist_ok=True)
        with requests.get(geofabrik_url, stream=True, verify=False) as r:

            if r.status_code == 200:
                # url properly found, thus execute as expected
                with open(PBF_inputfile, "wb") as f:
                    shutil.copyfileobj(r.raw, f)
            else:
                # error status code: file not found
                _logger.error(
                    f"Error code: {r.status_code}. File {geofabrik_filename} not downloaded from {geofabrik_url}"
                )

    if verify is True:
        if verify_pbf(PBF_inputfile, geofabrik_url, update) is False:
            _logger.warning(f"md5 mismatch, deleting {geofabrik_filename}")
            if os.path.exists(PBF_inputfile):
                os.remove(PBF_inputfile)

            # Only try downloading once
            download_pbf(country_code, update=False, verify=False)

    return PBF_inputfile


verified_pbf = []


def verify_pbf(PBF_inputfile, geofabrik_url, update):
    if PBF_inputfile in verified_pbf:
        return True

    geofabrik_md5_url = geofabrik_url + ".md5"
    PBF_md5file = PBF_inputfile + ".md5"

    def calculate_md5(fname):
        hash_md5 = hashlib.md5()
        with open(fname, "rb") as f:
            for chunk in iter(lambda: f.read(4096), b""):
                hash_md5.update(chunk)
        return hash_md5.hexdigest()

    if update is True or not os.path.exists(PBF_md5file):
        with requests.get(geofabrik_md5_url, stream=True, verify=False) as r:
            with open(PBF_md5file, "wb") as f:
                shutil.copyfileobj(r.raw, f)

    local_md5 = calculate_md5(PBF_inputfile)

    with open(PBF_md5file) as f:
        contents = f.read()
        remote_md5 = contents.split()[0]

    if local_md5 == remote_md5:
        verified_pbf.append(PBF_inputfile)
        return True
    else:
        return False


pre_filtered = []


def download_and_filter(feature, country_code, update=False, verify=False):
    """
    Download OpenStreetMap raw file for selected tag.

    Apply pbf download and filter with esy.osmfilter selected OpenStreetMap
    tags or data. Examples of possible tags are listed at `OpenStreetMap wiki
    <https://wiki.openstreetmap.org/wiki/Key:power>`_.
    More information on esy.osmfilter `here <https://gitlab.com/dlr-ve-esy/esy-osmfilter>`_.

    Parameters
    ----------
    country_code : str
        Three letter country codes of the downloaded files
    update : bool
        Name of the network component
        Update = true, forces re-download of files
        Update = false, uses existing or previously downloaded files to safe time

    Returns
    -------
    substation_data : Data, Elements
    line_data : Data, Elements
    generator_data : Data, Elements
        Nested dictionary with all OpenStreetMap keys of specific component.
        Example of lines. See https://wiki.openstreetmap.org/wiki/Tag:power%3Dline
    """
    PBF_inputfile = download_pbf(country_code, update, verify)

    continent, country_name = getContinentCountry(country_code)

    # folder path
    folder_path = os.path.join(os.getcwd(), "data", "osm", continent)

    # path of the Data.pickle used by run_filter
    file_pickle = os.path.join(folder_path, "Data.pickle")

    # path of the backup file
    file_stored_pickle = os.path.join(folder_path,
                                      f"Data_{country_code}.pickle")

    # json file for the Data dictionary
    JSON_outputfile = os.path.join(folder_path, country_code + "_power.json")
    # json file for the Elements dictionary is automatically written to "data/osm/Elements"+filename)

    # check if data have already been processed or not
    filter_file_exists = False
    if os.path.exists(file_stored_pickle):
        filter_file_exists = True
    else:
        _logger.warning("Element file not found so pre-filtering")
        filter_file_exists = False

    elementname = f"{country_code}_{feature}s"

    new_prefilter_data = True

    # Load Previously Pre-Filtered Files
    if update is False and verify is False and filter_file_exists is True:
        create_elements = True  # Do not create elements again
        new_prefilter_data = False

        # copy backup pickle into Data.pickle
        shutil.copyfile(file_stored_pickle, file_pickle)

        _logger.info(
            f"Loading {feature} Pickle for {country_name}, iso-code: {country_code}"
        )

    else:
        create_elements = True
        if country_code not in pre_filtered:  # Ensures pre-filter is not run everytime
            new_prefilter_data = True
            _logger.info(f"Pre-filtering {country_name} ")
            pre_filtered.append(country_code)

        _logger.info(
            f"Creating new {feature} Elements for {country_name}, iso-code: {country_code}"
        )

    prefilter = {
        Node: {
            "power": feature_list
        },
        Way: {
            "power": feature_list
        },
        Relation: {
            "power": feature_list
        },
    }  # see https://dlr-ve-esy.gitlab.io/esy-osmfilter/filter.html for filter structures

    blackfilter = [
        ("", ""),
    ]

    whitefilter = [
        [
            ("power", feature),
        ],
    ]

    _logger.info(f"Check files: {PBF_inputfile}, {JSON_outputfile}")

    Data, Elements = run_filter(
        elementname,
        PBF_inputfile,
        JSON_outputfile,
        prefilter,
        whitefilter,
        blackfilter,
        NewPreFilterData=new_prefilter_data,
        CreateElements=create_elements,
        LoadElements=True,
        verbose=False,
        multiprocess=True,
    )

    # if new_prefilter_data, the prefiltering is performed and the Data.pickle for the country is created;
    # save a backup file
    if new_prefilter_data:
        if os.path.exists(file_stored_pickle):
            os.remove(file_pickle)
        else:
            # rename and store pickle country
            os.rename(file_pickle, file_stored_pickle)

    logging.disable(logging.NOTSET
                    )  # Re-enable logging as run_filter disables logging.INFO
    _logger.info(
        f"Pre: {new_prefilter_data}, Elem: {create_elements}, for {feature} in {country_code}"
    )

    feature_data = Data, Elements

    return feature_data


def convert_filtered_data_to_dfs(country_code, feature_data, feature):
    """Convert Filtered Data, Elements to Pandas Dataframes"""
    Data, Elements = feature_data
    elementname = f"{country_code}_{feature}s"
    df_way = pd.json_normalize(Elements[elementname]["Way"].values())
    df_node = pd.json_normalize(Elements[elementname]["Node"].values())
    return (df_node, df_way, Data)


def lonlat_lookup(df_way, Data):
    """Lookup refs and convert to list of longlats"""
    if "refs" not in df_way.columns:
        _logger.warning("refs column not found")
        print(df_way.columns)

    def look(ref):
        lonlat_row = list(
            map(lambda r: tuple(Data["Node"][str(r)]["lonlat"]), ref))
        return lonlat_row

    lonlat_list = df_way["refs"].apply(look)

    return lonlat_list


def convert_ways_points(df_way, Data):
    """Convert Ways to Point Coordinates"""
    lonlat_list = lonlat_lookup(df_way, Data)
    way_polygon = list(
        map(
            lambda lonlat: Polygon(lonlat)
            if len(lonlat) >= 3 else Point(lonlat[0]),
            lonlat_list,
        ))
    area_column = list(
        map(
            int,
            round(
                gpd.GeoSeries(way_polygon).set_crs("EPSG:4326").to_crs(
                    "EPSG:3857").area,
                -1,
            ),
        ))

    def find_center_point(p):
        if p.geom_type == "Polygon":
            center_point = p.centroid
        else:
            center_point = p
        return list((center_point.x, center_point.y))

    lonlat_column = list(map(find_center_point, way_polygon))

    df_way.insert(0, "Area", area_column)
    df_way.insert(0, "lonlat", lonlat_column)


def convert_ways_lines(df_way, Data):
    """Convert Ways to Line Coordinates"""
    lonlat_list = lonlat_lookup(df_way, Data)
    lonlat_column = lonlat_list
    df_way.insert(0, "lonlat", lonlat_column)

    way_linestring = map(lambda lonlats: LineString(lonlats), lonlat_list)
    length_column = (gpd.GeoSeries(way_linestring).set_crs("EPSG:4326").to_crs(
        "EPSG:3857").length)

    df_way.insert(0, "Length", length_column)


def convert_pd_to_gdf_nodes(df_way):
    """Convert Points Pandas Dataframe to GeoPandas Dataframe"""
    gdf = gpd.GeoDataFrame(df_way,
                           geometry=[Point(x, y) for x, y in df_way.lonlat],
                           crs="EPSG:4326")
    gdf.drop(columns=["lonlat"], inplace=True)
    return gdf


def convert_pd_to_gdf_lines(df_way, simplified=False):
    """Convert Lines Pandas Dataframe to GeoPandas Dataframe"""
    if simplified is True:
        df_way["geometry"] = df_way["geometry"].apply(
            lambda x: x.simplify(0.005, preserve_topology=False))

    gdf = gpd.GeoDataFrame(df_way,
                           geometry=[LineString(x) for x in df_way.lonlat],
                           crs="EPSG:4326")
    gdf.drop(columns=["lonlat"], inplace=True)

    return gdf


def convert_iso_to_geofk(iso_code,
                         iso_coding=True,
                         convert_dict=iso_to_geofk_dict):
    """
    Function to convert the iso code name of a country into the corresponding geofabrik
    In Geofabrik, some countries are aggregated, thus if a single country is requested,
    then all the agglomeration shall be downloaded
    For example, Senegal (SN) and Gambia (GM) cannot be found alone in geofabrik,
    but they can be downloaded as a whole SNGM

    The conversion directory, initialized to iso_to_geofk_dict is used to perform such conversion
    When a two-letter code country is found in convert_dict, and iso_coding is enabled,
    then that two-letter code is converted into the corresponding value of the dictionary

    Parameters
    ----------
    iso_code : str
        Two-code country code to be converted
    iso_coding : bool
        When true, the iso to geofk is performed
    convert_dict : dict
        Dictionary used to apply the conversion iso to geofk
        The keys correspond to the countries iso codes that need a different region to be downloaded
    """
    if iso_coding and iso_code in convert_dict:
        return convert_dict[iso_code]
    else:
        return iso_code


def output_csv_geojson(output_files, country_code, df_all_feature,
                       columns_feature, feature):
    """Function to save the feature as csv and geojson"""
    continent, country_name = getContinentCountry(country_code)

    # get path from snakemake; expected geojson
    path_file_geojson = output_files[feature + "s"]
    if not path_file_geojson.endswith(".geojson"):
        _logger.error(f"Output file feature {feature} is not a geojson file")
    path_file_csv = path_file_geojson.replace(".geojson",
                                              ".csv")  # get csv file

    if not os.path.exists(path_file_geojson):
        os.makedirs(os.path.dirname(path_file_geojson),
                    exist_ok=True)  # create raw directory

    # remove non-line elements
    if feature_category[feature] == "way":
        # check geometry with multiple points: at least two needed to draw a line
        is_linestring = df_all_feature["lonlat"].apply(
            lambda x: (len(x) >= 2) and (type(x[0]) == tuple))
        df_all_feature = df_all_feature[is_linestring]

    df_all_feature = df_all_feature[df_all_feature.columns.intersection(
        set(columns_feature))]
    df_all_feature.reset_index(drop=True, inplace=True)

    # Generate Files
    _to_csv_nafix(df_all_feature, path_file_csv)  # Generate CSV

    if df_all_feature.empty:
        _logger.warning(f"Store empty Dataframe for {feature}.")
        gdf_feature = []

        # create empty file to avoid issues with snakemake
        with open(path_file_geojson, "w") as fp:
            pass

        return None

    if feature_category[feature] == "way":
        gdf_feature = convert_pd_to_gdf_lines(df_all_feature)
    else:
        gdf_feature = convert_pd_to_gdf_nodes(df_all_feature)

    _logger.info("Writing GeoJSON file")
    gdf_feature.to_file(path_file_geojson,
                        driver="GeoJSON")  # Generate GeoJson


# NB country_list consists of ISO codes

# Auxiliary function to initialize the parallel data download


def _init_process_pop(update_, verify_):
    global update, verify
    update, verify = update_, verify_


# Auxiliary function to download the data
def _process_func_pop(c_code):
    download_pbf(c_code, update, verify, logging=False)


def parallel_download_pbf(country_list,
                          nprocesses,
                          update=False,
                          verify=False):
    """
    Function to download pbf data in parallel

    Parameters
    ----------
    country_list : str
        List of geofabrik country codes to download
    nprocesses : int
        Number of parallel processes
    update : bool
        If true, existing pbf files are updated. Default: False
    verify : bool
        If true, checks the md5 of the file. Default: False
    """

    # argument for the parallel processing
    kwargs = {
        "initializer": _init_process_pop,
        "initargs": (update, verify),
        "processes": nprocesses,
    }

    # execute the parallel download with tqdm progressbar
    with mp.get_context("spawn").Pool(**kwargs) as pool:
        for _ in tqdm(
                pool.imap(_process_func_pop, country_list),
                ascii=False,
                unit=" countries",
                total=len(country_list),
                desc="Download pbf ",
        ):
            pass


def process_data(
    feature_list,
    country_list,
    output_files,
    iso_coding=True,
    update=False,
    verify=False,
    nprocesses=1,
):
    """
    Download the features in feature_list for each country of the country_list
    """

    # parallel download of data if parallel download is enabled
    if nprocesses > 1:
        _logger.info(
            f"Parallel raw osm data (pbf files) download with {nprocesses} threads"
        )
        parallel_download_pbf(country_list, nprocesses, update, verify)

    # loop the request for each feature

    for feature in feature_list:  # feature dataframe

        df_list = []

        for country_code_isogeofk in country_list:

            country_code = convert_iso_to_geofk(country_code_isogeofk,
                                                iso_coding)

            feature_data = download_and_filter(feature, country_code, update,
                                               verify)

            df_node, df_way, Data = convert_filtered_data_to_dfs(
                country_code, feature_data, feature)

            if feature_category[feature] == "way":
                convert_ways_lines(
                    df_way, Data) if not df_way.empty else _logger.warning(
                        f"Empty Way Dataframe for {feature} in {country_code}")
                if not df_node.empty:
                    _logger.warning(
                        f"Node dataframe not empty for {feature} in {country_code}"
                    )

            if feature_category[feature] == "node":
                convert_ways_points(df_way, Data) if not df_way.empty else None

            # Add Type Column
            df_node["Type"] = "Node"
            df_way["Type"] = "Way"

            # Concat. Nodes and Ways
            df_feature = pd.concat([df_node, df_way], axis=0)

            # Add Country Column with GeoFabrik coding
            df_feature["Country"] = country_code

            df_list.append(df_feature)

        df_all_feature = pd.concat(df_list, ignore_index=True)

        output_csv_geojson(
            output_files,
            country_code,
            df_all_feature,
            feature_columns[feature],
            feature,
        )


def create_country_list(input, iso_coding=True):
    """
    Create a country list for defined regions in config_osm_data.py

    Parameters
    ----------
    input : str
        Any two-letter country name, regional name, or continent given in config_osm_data.py
        Country name duplications won't distort the result.
        Examples are:
        ["NG","ZA"], downloading osm data for Nigeria and South Africa
        ["africa"], downloading data for Africa
        ["NAR"], downloading data for the North African Power Pool
        ["TEST"], downloading data for a customized test set.
        ["NG","ZA","NG"], won't distort result.

    Returns
    -------
    full_codes_list : list
        Example ["NG","ZA"]
    """

    def filter_codes(c_list, iso_coding=True):
        """
        Filter list according to the specified coding.
        When iso code are implemented (iso_coding=True), then remove the geofabrik-specific ones.
        When geofabrik codes are selected(iso_coding=False), ignore iso-specific names.
        """
        if (
                iso_coding
        ):  # if country lists are in iso coding, then check if they are 2-string
            # 2-code countries
            ret_list = [c for c in c_list if len(c) == 2]

            # check if elements have been removed and return a working if so
            if len(ret_list) < len(c_list):
                _logger.warning(
                    "Specified country list contains the following non-iso codes: "
                    + ", ".join(list(set(c_list) - set(ret_list))))

            return ret_list
        else:
            return c_list  # [c for c in c_list if c not in iso_to_geofk_dict]

    full_codes_list = []

    for value1 in input:

        codes_list = []

        # extract countries in world
        if value1 == "world":
            for continent in world_iso.keys():
                codes_list.extend(list(world_iso[continent]))

        # extract countries in continent
        elif value1 in world_iso.keys():
            codes_list = list(world_iso[value1])

        # extract countries in regions
        elif value1 in continent_regions.keys():
            codes_list = continent_regions[value1]

        # extract countries
        else:
            codes_list.extend([value1])

        # create a list with all countries
        full_codes_list.extend(codes_list)

    # Removing duplicates and filter outputs by coding
    full_codes_list = filter_codes(set(full_codes_list), iso_coding=iso_coding)

    return full_codes_list


def country_list_to_geofk(country_list):
    """
    Convert the requested country list into geofk norm

    Parameters
    ----------
    input : str
        Any two-letter country name or aggregation of countries given in config_osm_data.py
        Country name duplications won't distort the result.
        Examples are:
        ["NG","ZA"], downloading osm data for Nigeria and South Africa
        ["SNGM"], downloading data for Senegal&Gambia shape
        ["NG","ZA","NG"], won't distort result.

    Returns
    -------
    full_codes_list : list
        Example ["NG","ZA"]
    """

    full_codes_list = [
        convert_iso_to_geofk(c_code) for c_code in set(country_list)
    ]

    return full_codes_list


if __name__ == "__main__":
    if "snakemake" not in globals():
        from _helpers import mock_snakemake

        os.chdir(os.path.dirname(os.path.abspath(__file__)))
        snakemake = mock_snakemake("download_osm_data")
    configure_logging(snakemake)

    # Required to set path to pypsa-africa
    _sets_path_to_root("pypsa-africa")

    # ["substation", "generator", "line", "cable", "tower"]
    feature_list = ["substation", "generator", "line", "cable"]

    # get list of countries into geofabrik convention; expected iso norm in input
    country_list = country_list_to_geofk(snakemake.config["countries"])
    output_files = snakemake.output  # output snakemake
    nprocesses = snakemake.config.get("download_osm_data_nprocesses",
                                      1)  # number of threads

    # Set update # Verify = True checks local md5s and pre-filters data again
    process_data(
        feature_list,
        country_list,
        output_files,
        iso_coding=True,
        update=False,
        verify=False,
        nprocesses=nprocesses,
    )<|MERGE_RESOLUTION|>--- conflicted
+++ resolved
@@ -31,13 +31,8 @@
 from config_osm_data import feature_category
 from config_osm_data import feature_columns
 from config_osm_data import iso_to_geofk_dict
-<<<<<<< HEAD
-from config_osm_data import world
-from config_osm_data import world_geofk
-=======
 from config_osm_data import world_geofk
 from config_osm_data import world_iso
->>>>>>> de46e1ef
 from esy.osmfilter import Node
 from esy.osmfilter import osm_info as osm_info
 from esy.osmfilter import osm_pickle as osm_pickle
@@ -69,22 +64,7 @@
     return continent, country
 
 
-<<<<<<< HEAD
-# get continent according to GeoFabrik naming
-
-
-def getGeofkContinentCountry(code):
-    for continent in world_geofk:
-        country = world_geofk[continent].get(code, 0)
-        if country:
-            return continent, country
-    return continent, country
-
-
-def download_pbf(country_code, update, verify):
-=======
 def download_pbf(country_code, update, verify, logging=True):
->>>>>>> de46e1ef
     """
     Download pbf file from geofabrik for a given country code
 
@@ -102,22 +82,7 @@
 
     """
     continent, country_name = getContinentCountry(country_code)
-    continent_geofk, country_name_geofk = getGeofkContinentCountry(
-        country_code)
     # Filename for geofabrik
-<<<<<<< HEAD
-    geofabrik_filename = f"{country_name_geofk}-latest.osm.pbf"
-    # https://download.geofabrik.de/africa/nigeria-latest.osm.pbf
-    geofabrik_url = (
-        f"https://download.geofabrik.de/{continent_geofk}/{geofabrik_filename}"
-    )
-
-    _logger.info(
-        f" Trying {geofabrik_url} for {country_name}, iso-code: {country_code}, geofk_id: {country_name_geofk}, continent in GeoFk: {continent_geofk}"
-    )
-
-    # NB a continent folder set according ISO while file name corresponds to OSM
-=======
     geofabrik_filename = f"{country_name}-latest.osm.pbf"
 
     # Specify the url depending on the requested element, whether it is a continent or a region
@@ -130,7 +95,6 @@
             f"https://download.geofabrik.de/{continent}/{geofabrik_filename}")
 
     # Filepath of the pbf
->>>>>>> de46e1ef
     PBF_inputfile = os.path.join(os.getcwd(), "data", "osm", continent, "pbf",
                                  geofabrik_filename)
 
@@ -304,8 +268,6 @@
             ("power", feature),
         ],
     ]
-
-    _logger.info(f"Check files: {PBF_inputfile}, {JSON_outputfile}")
 
     Data, Elements = run_filter(
         elementname,
@@ -514,11 +476,7 @@
                         driver="GeoJSON")  # Generate GeoJson
 
 
-# NB country_list consists of ISO codes
-
 # Auxiliary function to initialize the parallel data download
-
-
 def _init_process_pop(update_, verify_):
     global update, verify
     update, verify = update_, verify_
