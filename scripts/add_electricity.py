# -*- coding: utf-8 -*-
# SPDX-FileCopyrightText: : 2017-2020 The PyPSA-Eur Authors, 2021 PyPSA-Africa Authors
#
# SPDX-License-Identifier: GPL-3.0-or-later
# coding: utf-8
"""
Adds electrical generators, load and existing hydro storage units to a base network.

Relevant Settings
-----------------

.. code:: yaml

    costs:
        year:
        USD2013_to_EUR2013:
        dicountrate:
        emission_prices:

    electricity:
        max_hours:
        marginal_cost:
        capital_cost:
        conventional_carriers:
        co2limit:
        extendable_carriers:
        include_renewable_capacities_from_OPSD:
        estimate_renewable_capacities_from_capacity_stats:

    load:
        scale:
        ssp:
        weather_year:
        prediction_year:
        region_load:


    renewable:
        hydro:
            carriers:
            hydro_max_hours:
            hydro_capital_cost:

    lines:
        length_factor:

.. seealso::
    Documentation of the configuration file ``config.yaml`` at :ref:`costs_cf`,
    :ref:`electricity_cf`, :ref:`load_cf`, :ref:`renewable_cf`, :ref:`lines_cf`

Inputs
------

- ``data/costs.csv``: The database of cost assumptions for all included technologies for specific years from various sources; e.g. discount rate, lifetime, investment (CAPEX), fixed operation and maintenance (FOM), variable operation and maintenance (VOM), fuel costs, efficiency, carbon-dioxide intensity.
- ``data/bundle/hydro_capacities.csv``: Hydropower plant store/discharge power capacities, energy storage capacity, and average hourly inflow by country.  Not currently used!

    .. image:: ../img/hydrocapacities.png
        :scale: 34 %

- ``data/geth2015_hydro_capacities.csv``: alternative to capacities above; not currently used!
- ``resources/ssp2-2.6/2030/era5_2013/Africa.nc`` Hourly country load profiles produced by GEGIS
- ``resources/regions_onshore.geojson``: confer :ref:`busregions`
- ``resources/gadm_shapes.geojson``: confer :ref:`shapes`
- ``resources/powerplants.csv``: confer :ref:`powerplants`
- ``resources/profile_{}.nc``: all technologies in ``config["renewables"].keys()``, confer :ref:`renewableprofiles`.
- ``networks/base.nc``: confer :ref:`base`

Outputs
-------

- ``networks/elec.nc``:

    .. image:: ../img/elec.png
            :scale: 33 %

Description
-----------

The rule :mod:`add_electricity` ties all the different data inputs from the preceding rules together into a detailed PyPSA network that is stored in ``networks/elec.nc``. It includes:

- today's transmission topology and transfer capacities (in future, optionally including lines which are under construction according to the config settings ``lines: under_construction`` and ``links: under_construction``),
- today's thermal and hydro power generation capacities (for the technologies listed in the config setting ``electricity: conventional_carriers``), and
- today's load time-series (upsampled in a top-down approach according to population and gross domestic product)

It further adds extendable ``generators`` with **zero** capacity for

- photovoltaic, onshore and AC- as well as DC-connected offshore wind installations with today's locational, hourly wind and solar capacity factors (but **no** current capacities),
- additional open- and combined-cycle gas turbines (if ``OCGT`` and/or ``CCGT`` is listed in the config setting ``electricity: extendable_carriers``)
"""


import logging
import os

import geopandas as gpd
import numpy as np
import pandas as pd
import powerplantmatching as pm
import pypsa
import xarray as xr
from _helpers import configure_logging, getContinent, update_p_nom_max
from powerplantmatching.export import map_country_bus
from shapely.validation import make_valid
from vresutils import transfer as vtransfer
from vresutils.costdata import annuity
from vresutils.load import timeseries_opsd

idx = pd.IndexSlice

logger = logging.getLogger(__name__)


def normed(s):
    return s / s.sum()


def _add_missing_carriers_from_costs(n, costs, carriers):
    missing_carriers = pd.Index(carriers).difference(n.carriers.index)
    if missing_carriers.empty:
        return

    emissions_cols = (
        costs.columns.to_series().loc[lambda s: s.str.endswith("_emissions")].values
    )
    suptechs = missing_carriers.str.split("-").str[0]
    emissions = costs.loc[suptechs, emissions_cols].fillna(0.0)
    emissions.index = missing_carriers
    n.import_components_from_dataframe(emissions, "Carrier")


def load_costs(Nyears=1.0, tech_costs=None, config=None, elec_config=None):
    if tech_costs is None:
        tech_costs = snakemake.input.tech_costs

    if config is None:
        config = snakemake.config["costs"]

    # set all asset costs and other parameters
    costs = pd.read_csv(tech_costs, index_col=list(range(3))).sort_index()

    # correct units to MW and EUR
    costs.loc[costs.unit.str.contains("/kW"), "value"] *= 1e3
    costs.loc[costs.unit.str.contains("USD"), "value"] *= config["USD2013_to_EUR2013"]

    costs = (
        costs.loc[idx[:, config["year"], :], "value"]
        .unstack(level=2)
        .groupby("technology")
        .sum(min_count=1)
    )

    costs = costs.fillna(
        {
            "CO2 intensity": 0,
            "FOM": 0,
            "VOM": 0,
            "discount rate": config["discountrate"],
            "efficiency": 1,
            "fuel": 0,
            "investment": 0,
            "lifetime": 25,
        }
    )

    costs["capital_cost"] = (
        (annuity(costs["lifetime"], costs["discount rate"]) + costs["FOM"] / 100.0)
        * costs["investment"]
        * Nyears
    )

    costs.at["OCGT", "fuel"] = costs.at["gas", "fuel"]
    costs.at["CCGT", "fuel"] = costs.at["gas", "fuel"]

    costs["marginal_cost"] = costs["VOM"] + costs["fuel"] / costs["efficiency"]

    costs = costs.rename(columns={"CO2 intensity": "co2_emissions"})

    costs.at["OCGT", "co2_emissions"] = costs.at["gas", "co2_emissions"]
    costs.at["CCGT", "co2_emissions"] = costs.at["gas", "co2_emissions"]

    costs.at["solar", "capital_cost"] = 0.5 * (
        costs.at["solar-rooftop", "capital_cost"]
        + costs.at["solar-utility", "capital_cost"]
    )

    def costs_for_storage(store, link1, link2=None, max_hours=1.0):
        capital_cost = link1["capital_cost"] + max_hours * store["capital_cost"]
        if link2 is not None:
            capital_cost += link2["capital_cost"]
        return pd.Series(
            dict(capital_cost=capital_cost, marginal_cost=0.0, co2_emissions=0.0)
        )

    if elec_config is None:
        elec_config = snakemake.config["electricity"]
    max_hours = elec_config["max_hours"]
    costs.loc["battery"] = costs_for_storage(
        costs.loc["battery storage"],
        costs.loc["battery inverter"],
        max_hours=max_hours["battery"],
    )
    costs.loc["H2"] = costs_for_storage(
        costs.loc["hydrogen storage"],
        costs.loc["fuel cell"],
        costs.loc["electrolysis"],
        max_hours=max_hours["H2"],
    )

    for attr in ("marginal_cost", "capital_cost"):
        overwrites = config.get(attr)
        if overwrites is not None:
            overwrites = pd.Series(overwrites)
            costs.loc[overwrites.index, attr] = overwrites

    return costs


def load_powerplants(ppl_fn=None):
    if ppl_fn is None:
        ppl_fn = snakemake.input.powerplants
    carrier_dict = {
        "ocgt": "OCGT",
        "ccgt": "CCGT",
        "bioenergy": "biomass",
        "ccgt, thermal": "CCGT",
        "hard coal": "coal",
    }
    return (
        pd.read_csv(ppl_fn, index_col=0, dtype={"bus": "str"})
        .powerplant.to_pypsa_names()
        .rename(columns=str.lower)
        .drop(columns=["efficiency"])
        .replace({"carrier": carrier_dict})
    )


def get_load_paths_gegis(config):
    """
    Creates load paths for the GEGIS outputs

    The paths are created automatically according to included country,
    weather year, prediction year and ssp scenario

    Example
    -------
    ["/resources/ssp2-2.6/2030/era5_2013/Africa.nc", "/resources/ssp2-2.6/2030/era5_2013/Africa.nc"]
    """
    countries = config.get("countries")
    region_load = getContinent(countries)
    weather_year = config.get("load_options")["weather_year"]
    prediction_year = config.get("load_options")["prediction_year"]
    ssp = config.get("load_options")["ssp"]

    load_paths = []
    for continent in region_load:
        load_path = os.path.join(
            "resources",
            str(ssp),
            str(prediction_year),
            "era5_" + str(weather_year),
            str(continent).capitalize() + ".nc",
        )
        load_paths.append(load_path)

    return load_paths


def attach_load(
    n,
    load_paths,
    regions,
    admin_shapes,
    countries,
    scale,
):
    """
    Add load to the network and distributes them according GDP and population.

    Parameters
    ----------
    n : pypsa network
    regions : .geojson
        Contains bus_id of low voltage substations and
        bus region shapes (voronoi cells)
    load_paths: paths of the load files
    admin_shapes : .geojson
        contains subregional gdp, population and shape data
    countries : list
        List of countries that is config input
    scale : float
        The scale factor is multiplied with the load (1.3 = 30% more load)

    Returns
    -------
    n : pypsa network
        Now attached with load time series
    """
    substation_lv_i = n.buses.index[n.buses["substation_lv"]]
    regions = (
        gpd.read_file(regions).set_index("name").reindex(substation_lv_i)
    ).dropna(
        axis="rows"
    )  # TODO: check if dropna required here. NaN shapes exist?

    load_paths = load_paths
    # Merge load .nc files: https://stackoverflow.com/questions/47226429/join-merge-multiple-netcdf-files-using-xarray
    gegis_load = xr.open_mfdataset(load_paths, combine="nested")
    gegis_load = gegis_load.to_dataframe().reset_index().set_index("time")
    # filter load for analysed countries
    gegis_load = gegis_load.loc[gegis_load.region_code.isin(countries)]
    logger.info(f"Load data scaled with scalling factor {scale}.")
    gegis_load *= scale
    shapes = gpd.read_file(admin_shapes).set_index("GADM_ID")
    shapes.loc[:, "geometry"] = shapes["geometry"].apply(lambda x: make_valid(x))

    def upsample(cntry, group):
        """
        Distributes load in country according to population and gdp
        """
        l = gegis_load.loc[gegis_load.region_code == cntry]["Electricity demand"]
        if len(group) == 1:
            return pd.DataFrame({group.index[0]: l})
        else:
            shapes_cntry = shapes.loc[shapes.country == cntry]
            transfer = vtransfer.Shapes2Shapes(
                group, shapes_cntry.geometry, normed=False
            ).T.tocsr()
            gdp_n = pd.Series(
                transfer.dot(shapes_cntry["gdp"].fillna(1.0).values), index=group.index
            )
            pop_n = pd.Series(
                transfer.dot(shapes_cntry["pop"].fillna(1.0).values), index=group.index
            )

            # relative factors 0.6 and 0.4 have been determined from a linear
            # regression on the country to EU continent load data
            # (refer to vresutils.load._upsampling_weights)
            # TODO: require adjustment for Africa
            factors = normed(0.6 * normed(gdp_n) + 0.4 * normed(pop_n))
            return pd.DataFrame(
                factors.values * l.values[:, np.newaxis],
                index=l.index,
                columns=factors.index,
            )

    load = pd.concat(
        [
            upsample(cntry, group)
            for cntry, group in regions.geometry.groupby(regions.country)
        ],
        axis=1,
    )

    n.madd("Load", substation_lv_i, bus=substation_lv_i, p_set=load)


def update_transmission_costs(n, costs, length_factor=1.0, simple_hvdc_costs=False):
    n.lines["capital_cost"] = (
        n.lines["length"] * length_factor * costs.at["HVAC overhead", "capital_cost"]
    )

    if n.links.empty:
        return

    dc_b = n.links.carrier == "DC"
    # If there are no "DC" links, then the 'underwater_fraction' column
    # may be missing. Therefore we have to return here.
    # TODO: Require fix
    if n.links.loc[n.links.carrier == "DC"].empty:
        return

    if simple_hvdc_costs:
        costs = (
            n.links.loc[dc_b, "length"]
            * length_factor
            * costs.at["HVDC overhead", "capital_cost"]
        )
    else:
        costs = (
            n.links.loc[dc_b, "length"]
            * length_factor
            * (
                (1.0 - n.links.loc[dc_b, "underwater_fraction"])
                * costs.at["HVDC overhead", "capital_cost"]
                + n.links.loc[dc_b, "underwater_fraction"]
                * costs.at["HVDC submarine", "capital_cost"]
            )
            + costs.at["HVDC inverter pair", "capital_cost"]
        )
    n.links.loc[dc_b, "capital_cost"] = costs


def attach_wind_and_solar(n, costs):
    for tech in snakemake.config["renewable"]:
        if tech == "hydro":
            continue

        ren_config = snakemake.config["renewable"][tech]

        extendable = False  # set by default false and update below
        if "extendable" in ren_config:
            extendable = ren_config["extendable"]

        n.add("Carrier", name=tech)

        with xr.open_dataset(getattr(snakemake.input, "profile_" + tech)) as ds:

            if ds.indexes["bus"].empty:
                continue

            suptech = tech.split("-", 2)[0]
            if suptech == "offwind":
                continue
                # TODO: Uncomment out and debug.
                # underwater_fraction = ds["underwater_fraction"].to_pandas()
                # connection_cost = (
                #     snakemake.config["lines"]["length_factor"] *
                #     ds["average_distance"].to_pandas() *
                #     (underwater_fraction *
                #      costs.at[tech + "-connection-submarine", "capital_cost"] +
                #      (1.0 - underwater_fraction) *
                #      costs.at[tech + "-connection-underground", "capital_cost"]
                #      ))
                # capital_cost = (costs.at["offwind", "capital_cost"] +
                #                 costs.at[tech + "-station", "capital_cost"] +
                #                 connection_cost)
                # logger.info(
                #     "Added connection cost of {:0.0f}-{:0.0f} Eur/MW/a to {}".
                #     format(connection_cost.min(), connection_cost.max(), tech))
            else:
                capital_cost = costs.at[tech, "capital_cost"]

            n.madd(
                "Generator",
                ds.indexes["bus"],
                " " + tech,
                bus=ds.indexes["bus"],
                carrier=tech,
                p_nom_extendable=extendable,
                p_nom_max=ds["p_nom_max"].to_pandas(),
                weight=ds["weight"].to_pandas(),
                marginal_cost=costs.at[suptech, "marginal_cost"],
                capital_cost=capital_cost,
                efficiency=costs.at[suptech, "efficiency"],
                p_max_pu=ds["profile"].transpose("time", "bus").to_pandas(),
            )


def attach_conventional_generators(n, costs, ppl):
    carriers = snakemake.config["electricity"]["conventional_carriers"]

    _add_missing_carriers_from_costs(n, costs, carriers)

    ppl = (
        ppl.query("carrier in @carriers")
        .join(costs, on="carrier")
        .rename(index=lambda s: "C" + str(s))
    )

    logger.info(
        "Adding {} generators with capacities [MW] \n{}".format(
            len(ppl), ppl.groupby("carrier").p_nom.sum()
        )
    )

    n.madd(
        "Generator",
        ppl.index,
        carrier=ppl.carrier,
        bus=ppl.bus,
        p_nom=ppl.p_nom,
        efficiency=ppl.efficiency,
        marginal_cost=ppl.marginal_cost,
        capital_cost=0,
    )

    logger.warning(f"Capital costs for conventional generators put to 0 EUR/MW.")


def attach_hydro(n, costs, ppl):
    if "hydro" not in snakemake.config["renewable"]:
        return
    c = snakemake.config["renewable"]["hydro"]
    carriers = c.get("carriers", ["ror", "PHS", "hydro"])

    _add_missing_carriers_from_costs(n, costs, carriers)

    ppl = (
        ppl.query('carrier == "hydro"')
        .reset_index(drop=True)
        .rename(index=lambda s: str(s) + " hydro")
    )

    # TODO: remove this line to address nan when powerplantmatching is stable
    # Current fix, NaN technologies set to ROR
    ppl.loc[ppl.technology.isna(), "technology"] = "Run-Of-River"

    ror = ppl.query('technology == "Run-Of-River"')
    phs = ppl.query('technology == "Pumped Storage"')
    hydro = ppl.query('technology == "Reservoir"')

    bus_id = ppl["bus"]

    inflow_idx = ror.index.union(hydro.index)
    if not inflow_idx.empty:
        with xr.open_dataarray(snakemake.input.profile_hydro) as inflow:
            inflow_stations = pd.Index(bus_id[inflow_idx])
            missing_c = inflow_stations.unique().difference(inflow.indexes["plant"])
            assert missing_c.empty, (
                f"'{snakemake.input.profile_hydro}' is missing "
                f"inflow time-series for at least one bus: {', '.join(missing_c)}"
            )

            inflow_t = (
                inflow.sel(plant=inflow_stations)
                .rename({"plant": "name"})
                .assign_coords(name=inflow_idx)
                .transpose("time", "name")
                .to_pandas()
            )

    if "ror" in carriers and not ror.empty:
        n.madd(
            "Generator",
            ror.index,
            carrier="ror",
            bus=ror["bus"],
            p_nom=ror["p_nom"],
            efficiency=costs.at["ror", "efficiency"],
            capital_cost=costs.at["ror", "capital_cost"],
            weight=ror["p_nom"],
            p_max_pu=(
                inflow_t[ror.index]
                .divide(ror["p_nom"], axis=1)
                .where(lambda df: df <= 1.0, other=1.0)
            ),
        )

    if "PHS" in carriers and not phs.empty:
        # fill missing max hours to config value and
        # assume no natural inflow due to lack of data
        phs = phs.replace({"max_hours": {0: c["PHS_max_hours"]}})
        n.madd(
            "StorageUnit",
            phs.index,
            carrier="PHS",
            bus=phs["bus"],
            p_nom=phs["p_nom"],
            capital_cost=costs.at["PHS", "capital_cost"],
            max_hours=phs["max_hours"],
            efficiency_store=np.sqrt(costs.at["PHS", "efficiency"]),
            efficiency_dispatch=np.sqrt(costs.at["PHS", "efficiency"]),
            cyclic_state_of_charge=True,
        )

    if "hydro" in carriers and not hydro.empty:
        hydro_max_hours = c.get("hydro_max_hours")
        hydro_stats = pd.read_csv(
            snakemake.input.hydro_capacities, comment="#", na_values="-", index_col=0
        )
        e_target = hydro_stats["E_store[TWh]"].clip(lower=0.2) * 1e6
        e_installed = hydro.eval("p_nom * max_hours").groupby(hydro.country).sum()
        e_missing = e_target - e_installed
        missing_mh_i = hydro.query("max_hours == 0").index

        if hydro_max_hours == "energy_capacity_totals_by_country":
            max_hours_country = (
                e_missing / hydro.loc[missing_mh_i].groupby("country").p_nom.sum()
            )

        elif hydro_max_hours == "estimate_by_large_installations":
            max_hours_country = (
                hydro_stats["E_store[TWh]"] * 1e3 / hydro_stats["p_nom_discharge[GW]"]
            )

        missing_countries = pd.Index(hydro["country"].unique()).difference(
            max_hours_country.dropna().index
        )
        if not missing_countries.empty:
            logger.warning(
                "Assuming max_hours=6 for hydro reservoirs in the countries: {}".format(
                    ", ".join(missing_countries)
                )
            )
        hydro_max_hours = hydro.max_hours.where(
            hydro.max_hours > 0, hydro.country.map(max_hours_country)
        ).fillna(6)

        n.madd(
            "StorageUnit",
            hydro.index,
            carrier="hydro",
            bus=hydro["bus"],
            p_nom=hydro["p_nom"],
            max_hours=hydro_max_hours,
            capital_cost=(
                costs.at["hydro", "capital_cost"]
                if c.get("hydro_capital_cost")
                else 0.0
            ),
            marginal_cost=costs.at["hydro", "marginal_cost"],
            p_max_pu=1.0,  # dispatch
            p_min_pu=0.0,  # store
            efficiency_dispatch=costs.at["hydro", "efficiency"],
            efficiency_store=0.0,
            cyclic_state_of_charge=True,
            inflow=inflow_t.loc[:, hydro.index],
        )


def attach_extendable_generators(n, costs, ppl):
    elec_opts = snakemake.config["electricity"]
    carriers = pd.Index(elec_opts["extendable_carriers"]["Generator"])

    _add_missing_carriers_from_costs(n, costs, carriers)

    for tech in carriers:
        if tech.startswith("OCGT"):
            ocgt = (
                ppl.query("carrier in ['OCGT', 'CCGT']")
                .groupby("bus", as_index=False)
                .first()
            )
            n.madd(
                "Generator",
                ocgt.index,
                suffix=" OCGT",
                bus=ocgt["bus"],
                carrier=tech,
                p_nom_extendable=True,
                p_nom=0.0,
                capital_cost=costs.at["OCGT", "capital_cost"],
                marginal_cost=costs.at["OCGT", "marginal_cost"],
                efficiency=costs.at["OCGT", "efficiency"],
            )

        elif tech.startswith("CCGT"):
            ccgt = (
                ppl.query("carrier in ['OCGT', 'CCGT']")
                .groupby("bus", as_index=False)
                .first()
            )
            n.madd(
                "Generator",
                ccgt.index,
                suffix=" CCGT",
                bus=ccgt["bus"],
                carrier=tech,
                p_nom_extendable=True,
                p_nom=0.0,
                capital_cost=costs.at["CCGT", "capital_cost"],
                marginal_cost=costs.at["CCGT", "marginal_cost"],
                efficiency=costs.at["CCGT", "efficiency"],
            )

        elif tech.startswith("nuclear"):
            nuclear = (
                ppl.query("carrier == 'nuclear'").groupby("bus", as_index=False).first()
            )
            n.madd(
                "Generator",
                nuclear.index,
                suffix=" nuclear",
                bus=nuclear["bus"],
                carrier=tech,
                p_nom_extendable=True,
                p_nom=0.0,
                capital_cost=costs.at["nuclear", "capital_cost"],
                marginal_cost=costs.at["nuclear", "marginal_cost"],
                efficiency=costs.at["nuclear", "efficiency"],
            )

        else:
            raise NotImplementedError(
                f"Adding extendable generators for carrier "
                "'{tech}' is not implemented, yet. "
                "Only OCGT, CCGT and nuclear are allowed at the moment."
            )


def attach_OPSD_renewables(n):

    available = ["DE", "FR", "PL", "CH", "DK", "CZ", "SE", "GB"]
    tech_map = {"Onshore": "onwind", "Offshore": "offwind", "Solar": "solar"}
    countries = set(available) & set(n.buses.country)
    techs = snakemake.config["electricity"].get("renewable_capacities_from_OPSD", [])
    tech_map = {k: v for k, v in tech_map.items() if v in techs}

    if not tech_map:
        return

    logger.info(
        f'Using OPSD renewable capacities in {", ".join(countries)} '
        f'for technologies {", ".join(tech_map.values())}.'
    )

    df = pd.concat([pm.data.OPSD_VRE_country(c) for c in countries])
    technology_b = ~df.Technology.isin(["Onshore", "Offshore"])
    df["Fueltype"] = df.Fueltype.where(technology_b, df.Technology)
    df = df.query("Fueltype in @tech_map").powerplant.convert_country_to_alpha2()

    for fueltype, carrier_like in tech_map.items():
        gens = n.generators[lambda df: df.carrier.str.contains(carrier_like)]
        buses = n.buses.loc[gens.bus.unique()]
        gens_per_bus = gens.groupby("bus").p_nom.count()

        caps = map_country_bus(df.query("Fueltype == @fueltype"), buses)
        caps = caps.groupby(["bus"]).Capacity.sum()
        caps = caps / gens_per_bus.reindex(caps.index, fill_value=1)

        n.generators.p_nom.update(gens.bus.map(caps).dropna())
        n.generators.p_nom_min.update(gens.bus.map(caps).dropna())

def estimate_renewable_capacities_irena(n, config):

    if not config["electricity"].get("estimate_renewable_capacities"):
        return

    stats = config["electricity"]["estimate_renewable_capacities"]["stats"]
    if not stats:
        return

    year = config["electricity"]["estimate_renewable_capacities"]["year"]
    tech_map = config["electricity"]["estimate_renewable_capacities"][
        "technology_mapping"
    ]
    tech_keys = list(tech_map.keys())
    countries = config["countries"]

    p_nom_max = config["electricity"]["estimate_renewable_capacities"]["p_nom_max"]
    p_nom_min = config["electricity"]["estimate_renewable_capacities"]["p_nom_min"]

    if len(countries) == 0:
        return
    if len(tech_map) == 0:
        return

    if stats == "irena":
        capacities = pm.data.IRENASTAT().powerplant.convert_country_to_alpha2()
    else:
        logger.info(
            f"Selected renewable capacity estimation statistics {stats} is not available, applying greenfield scenario instead"
        )
        return

    capacities = capacities.query(
        "Year == @year and Technology in @tech_keys and Country in @countries"
    )
    capacities = capacities.groupby(["Technology", "Country"]).Capacity.sum()

    logger.info(
        f"Heuristics applied to distribute renewable capacities [MW] "
        f"{capacities.groupby('Country').sum()}"
    )

    for ppm_technology, techs in tech_map.items():

        if ppm_technology not in capacities.index:
            logger.info(
                f"technology {ppm_technology} is not provided by {stats} and therefore not estimated"
            )
            continue

        tech_capacities = capacities.loc[ppm_technology].reindex(
            countries, fill_value=0.0
        )
        tech_i = n.generators.query("carrier in @techs").index
        n.generators.loc[tech_i, "p_nom"] = (
            (
                n.generators_t.p_max_pu[tech_i].mean()
                * n.generators.loc[tech_i, "p_nom_max"]
            )  # maximal yearly generation
            .groupby(n.generators.bus.map(n.buses.country))
            .transform(lambda s: normed(s) * tech_capacities.at[s.name])
            .where(lambda s: s > 0.1, 0.0)
        )  # only capacities above 100kW
        n.generators.loc[tech_i, "p_nom_min"] = n.generators.loc[tech_i, "p_nom"]

        if p_nom_min:
            assert np.isscalar(p_nom_min)
            logger.info(
                f"Scaling capacity stats to {p_nom_min*100:.2f}% of installed capacity acquired from stats."
            )
            n.generators.loc[tech_i, "p_nom_min"] = n.generators.loc[
                tech_i, "p_nom"
            ] * float(p_nom_min)

        if p_nom_max:
            assert np.isscalar(p_nom_max)
            logger.info(
                f"Scaling capacity expansion limit to {p_nom_max*100:.2f}% of installed capacity acquired from stats."
            )
<<<<<<< HEAD
            n.generators.loc[tech_i, "p_nom_max"] = n.generators.loc[tech_i, "p_nom_min"] * float(p_nom_max)
=======
            n.generators.loc[tech_i, "p_nom_max"] = n.generators.loc[
                tech_i, "p_nom_min"
            ] * float(p_nom_max)
>>>>>>> f2c299fb


def estimate_renewable_capacities(n, tech_map=None):
    if tech_map is None:
        tech_map = snakemake.config["electricity"].get(
            "estimate_renewable_capacities_from_capacity_stats", {}
        )

    if len(tech_map) == 0:
        return

    capacities = (
        pm.data.Capacity_stats()
        .powerplant.convert_country_to_alpha2()[lambda df: df.Energy_Source_Level_2]
        .set_index(["Fueltype", "Country"])
        .sort_index()
    )

    countries = n.buses.country.unique()

    if len(countries) == 0:
        return

    logger.info(
        "heuristics applied to distribute renewable capacities [MW] \n{}".format(
            capacities.query("Fueltype in @tech_map.keys() and Capacity >= 0.1")
            .groupby("Country")
            .agg({"Capacity": "sum"})
        )
    )

    for ppm_fueltype, techs in tech_map.items():
        tech_capacities = capacities.loc[ppm_fueltype, "Capacity"].reindex(
            countries, fill_value=0.0
        )
        tech_i = n.generators.query("carrier in @techs")[
            n.generators.query("carrier in @techs")
            .bus.map(n.buses.country)
            .isin(countries)
        ].index
        n.generators.loc[tech_i, "p_nom"] = (
            (
                n.generators_t.p_max_pu[tech_i].mean()
                * n.generators.loc[tech_i, "p_nom_max"]
            )  # maximal yearly generation
            .groupby(n.generators.bus.map(n.buses.country))
            .transform(lambda s: normed(s) * tech_capacities.at[s.name])
            .where(lambda s: s > 0.1, 0.0)
        )  # only capacities above 100kW
        n.generators.loc[tech_i, "p_nom_min"] = n.generators.loc[tech_i, "p_nom"]


def add_nice_carrier_names(n, config=None):
    if config is None:
        config = snakemake.config
    carrier_i = n.carriers.index
    nice_names = (
        pd.Series(config["plotting"]["nice_names"])
        .reindex(carrier_i)
        .fillna(carrier_i.to_series().str.title())
    )
    n.carriers["nice_name"] = nice_names
    colors = pd.Series(config["plotting"]["tech_colors"]).reindex(carrier_i)
    if colors.isna().any():
        missing_i = list(colors.index[colors.isna()])
        logger.warning(
            f"tech_colors for carriers {missing_i} not defined " "in config."
        )
    n.carriers["color"] = colors


if __name__ == "__main__":
    if "snakemake" not in globals():
        from _helpers import mock_snakemake, sets_path_to_root

        os.chdir(os.path.dirname(os.path.abspath(__file__)))
        snakemake = mock_snakemake("add_electricity")
        sets_path_to_root("pypsa-africa")
    configure_logging(snakemake)

    n = pypsa.Network(snakemake.input.base_network)
    Nyears = n.snapshot_weightings.objective.sum() / 8760.0

    # Snakemake imports:
    regions = snakemake.input.regions

    load_paths = snakemake.input["load"]
    countries = snakemake.config["countries"]
    admin_shapes = snakemake.input.gadm_shapes
    scale = snakemake.config["load_options"]["scale"]

    costs = load_costs(Nyears)
    ppl = load_powerplants()

    attach_load(
        n,
        load_paths,
        regions,
        admin_shapes,
        countries,
        scale,
    )
    update_transmission_costs(n, costs)
    attach_conventional_generators(n, costs, ppl)
    attach_wind_and_solar(n, costs)
    attach_hydro(n, costs, ppl)
    attach_extendable_generators(n, costs, ppl)

    # TODO: Feature to uncomment and debug
    # estimate_renewable_capacities(n)
    estimate_renewable_capacities_irena(n, snakemake.config)
    # attach_OPSD_renewables(n)

    update_p_nom_max(n)
    add_nice_carrier_names(n)

    n.export_to_netcdf(snakemake.output[0])<|MERGE_RESOLUTION|>--- conflicted
+++ resolved
@@ -790,13 +790,9 @@
             logger.info(
                 f"Scaling capacity expansion limit to {p_nom_max*100:.2f}% of installed capacity acquired from stats."
             )
-<<<<<<< HEAD
-            n.generators.loc[tech_i, "p_nom_max"] = n.generators.loc[tech_i, "p_nom_min"] * float(p_nom_max)
-=======
             n.generators.loc[tech_i, "p_nom_max"] = n.generators.loc[
                 tech_i, "p_nom_min"
             ] * float(p_nom_max)
->>>>>>> f2c299fb
 
 
 def estimate_renewable_capacities(n, tech_map=None):
