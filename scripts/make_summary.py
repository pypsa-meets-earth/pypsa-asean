--- conflicted
+++ resolved
@@ -387,11 +387,8 @@
 
         for c in n.iterate_components(n.branch_components):
             for end in [col[3:] for col in c.df.columns if col[:3] == "bus"]:
-<<<<<<< HEAD
                 items = c.df.index[c.df["bus" + str(end)].map(bus_map, na_action=None)]
-=======
-                items = c.df.index[c.df["bus" + str(end)].map(bus_map, na_action=False)]
->>>>>>> dab0c524
+
 
                 if len(items) == 0:
                     continue
@@ -499,11 +496,8 @@
         if carrier in ["H2", "gas"]:
             load = pd.DataFrame(index=n.snapshots, columns=buses, data=0.0)
         # elif carrier[:5] == "space":
-<<<<<<< HEAD
         #     load = heat_demand_df[buses.str[:2]].rename( # TODO heat demand df not defined
-=======
-        #     load = heat_demand_df[buses.str[:2]].rename( # TODO Heat demand df is not defined
->>>>>>> dab0c524
+
         #         columns=lambda i: str(i) + suffix
         #     )
         else:
