# -*- coding: utf-8 -*-
# SPDX-FileCopyrightText:  PyPSA-Earth and PyPSA-Eur Authors
#
# SPDX-License-Identifier: AGPL-3.0-or-later
"""
Prepares brownfield data from previous planning horizon.
"""

import logging

import numpy as np
import pandas as pd
import pypsa
import xarray as xr
<<<<<<< HEAD
from add_existing_baseyear import (
    add_build_year_to_new_assets,
    filter_transmission_project_build_year,
)
=======
from _helpers import sanitize_carriers, sanitize_locations
from add_existing_baseyear import add_build_year_to_new_assets
>>>>>>> 16bf40b8

# from pypsa.clustering.spatial import normed_or_uniform

logger = logging.getLogger(__name__)
idx = pd.IndexSlice


def add_brownfield(n, n_p, year):
    logger.info(f"Preparing brownfield for the year {year}")

    # electric transmission grid set optimised capacities of previous as minimum
    n.lines.s_nom_min = n_p.lines.s_nom_opt
    dc_i = n_p.links[n_p.links.carrier == "DC"].index
    n.links.loc[dc_i, "p_nom_min"] = n_p.links.loc[dc_i, "p_nom_opt"]

    for c in n_p.iterate_components(["Link", "Generator", "Store"]):
        attr = "e" if c.name == "Store" else "p"

        # first, remove generators, links and stores that track
        # CO2 or global EU values since these are already in n
        n_p.mremove(c.name, c.df.index[c.df.lifetime == np.inf])

        # remove assets whose build_year + lifetime < year
        n_p.mremove(c.name, c.df.index[c.df.build_year + c.df.lifetime < year])

        # remove assets if their optimized nominal capacity is lower than a threshold
        # since CHP heat Link is proportional to CHP electric Link, make sure threshold is compatible
        chp_heat = c.df.index[
            (c.df[f"{attr}_nom_extendable"] & c.df.index.str.contains("urban central"))
            & c.df.index.str.contains("CHP")
            & c.df.index.str.contains("heat")
        ]

        threshold = snakemake.params.threshold_capacity

        if not chp_heat.empty:
            threshold_chp_heat = (
                threshold
                * c.df.efficiency[chp_heat.str.replace("heat", "electric")].values
                * c.df.p_nom_ratio[chp_heat.str.replace("heat", "electric")].values
                / c.df.efficiency[chp_heat].values
            )
            n_p.mremove(
                c.name,
                chp_heat[c.df.loc[chp_heat, f"{attr}_nom_opt"] < threshold_chp_heat],
            )

        n_p.mremove(
            c.name,
            c.df.index[
                (c.df[f"{attr}_nom_extendable"] & ~c.df.index.isin(chp_heat))
                & (c.df[f"{attr}_nom_opt"] < threshold)
            ],
        )

        # copy over assets but fix their capacity
        c.df[f"{attr}_nom"] = c.df[f"{attr}_nom_opt"]
        c.df[f"{attr}_nom_extendable"] = False

        n.import_components_from_dataframe(c.df, c.name)

        # copy time-dependent
        selection = n.component_attrs[c.name].type.str.contains(
            "series"
        ) & n.component_attrs[c.name].status.str.contains("Input")
        for tattr in n.component_attrs[c.name].index[selection]:
            n.import_series_from_dataframe(c.pnl[tattr], c.name, tattr)

        # deal with gas network
        pipe_carrier = ["gas pipeline"]
        if snakemake.params.H2_retrofit:
            # drop capacities of previous year to avoid duplicating
            to_drop = n.links.carrier.isin(pipe_carrier) & (n.links.build_year != year)
            n.mremove("Link", n.links.loc[to_drop].index)

            # subtract the already retrofitted from today's gas grid capacity
            h2_retrofitted_fixed_i = n.links[
                (n.links.carrier == "H2 pipeline retrofitted")
                & (n.links.build_year != year)
            ].index
            gas_pipes_i = n.links[n.links.carrier.isin(pipe_carrier)].index
            CH4_per_H2 = 1 / snakemake.params.H2_retrofit_capacity_per_CH4
            fr = "H2 pipeline retrofitted"
            to = "gas pipeline"
            # today's pipe capacity
            pipe_capacity = n.links.loc[gas_pipes_i, "p_nom"]
            # already retrofitted capacity from gas -> H2
            already_retrofitted = (
                n.links.loc[h2_retrofitted_fixed_i, "p_nom"]
                .rename(lambda x: x.split("-2")[0].replace(fr, to))
                .groupby(level=0)
                .sum()
            )
            remaining_capacity = (
                pipe_capacity
                - CH4_per_H2
                * already_retrofitted.reindex(index=pipe_capacity.index).fillna(0)
            )
            n.links.loc[gas_pipes_i, "p_nom"] = remaining_capacity
        else:
            new_pipes = n.links.carrier.isin(pipe_carrier) & (
                n.links.build_year == year
            )
            n.links.loc[new_pipes, "p_nom"] = 0.0
            n.links.loc[new_pipes, "p_nom_min"] = 0.0


def disable_grid_expansion_if_limit_hit(n):
    """
    Check if transmission expansion limit is already reached; then turn off.

    In particular, this function checks if the total transmission
    capital cost or volume implied by s_nom_min and p_nom_min are
    numerically close to the respective global limit set in
    n.global_constraints. If so, the nominal capacities are set to the
    minimum and extendable is turned off; the corresponding global
    constraint is then dropped.
    """
    cols = {"cost": "capital_cost", "volume": "length"}
    for limit_type in ["cost", "volume"]:
        glcs = n.global_constraints.query(
            f"type == 'transmission_expansion_{limit_type}_limit'"
        )

        for name, glc in glcs.iterrows():
            total_expansion = (
                (
                    n.lines.query("s_nom_extendable")
                    .eval(f"s_nom_min * {cols[limit_type]}")
                    .sum()
                )
                + (
                    n.links.query("carrier == 'DC' and p_nom_extendable")
                    .eval(f"p_nom_min * {cols[limit_type]}")
                    .sum()
                )
            ).sum()

            # Allow small numerical differences
            if np.abs(glc.constant - total_expansion) / glc.constant < 1e-6:
                logger.info(
                    f"Transmission expansion {limit_type} is already reached, disabling expansion and limit"
                )
                extendable_acs = n.lines.query("s_nom_extendable").index
                n.lines.loc[extendable_acs, "s_nom_extendable"] = False
                n.lines.loc[extendable_acs, "s_nom"] = n.lines.loc[
                    extendable_acs, "s_nom_min"
                ]

                extendable_dcs = n.links.query(
                    "carrier == 'DC' and p_nom_extendable"
                ).index
                n.links.loc[extendable_dcs, "p_nom_extendable"] = False
                n.links.loc[extendable_dcs, "p_nom"] = n.links.loc[
                    extendable_dcs, "p_nom_min"
                ]

                n.global_constraints.drop(name, inplace=True)


# def adjust_renewable_profiles(n, input_profiles, params, year):
#     """
#     Adjusts renewable profiles according to the renewable technology specified,
#     using the latest year below or equal to the selected year.
#     """

#     # spatial clustering
#     cluster_busmap = pd.read_csv(snakemake.input.cluster_busmap, index_col=0).squeeze()
#     simplify_busmap = pd.read_csv(
#         snakemake.input.simplify_busmap, index_col=0
#     ).squeeze()
#     clustermaps = simplify_busmap.map(cluster_busmap)
#     clustermaps.index = clustermaps.index.astype(str)

#     # temporal clustering
#     dr = pd.date_range(**params["snapshots"], freq="h")
#     snapshotmaps = (
#         pd.Series(dr, index=dr).where(lambda x: x.isin(n.snapshots), pd.NA).ffill()
#     )

#     for carrier in params["carriers"]:
#         if carrier == "hydro":
#             continue
#         with xr.open_dataset(getattr(input_profiles, "profile_" + carrier)) as ds:
#             if ds.indexes["bus"].empty or "year" not in ds.indexes:
#                 continue

#             closest_year = max(
#                 (y for y in ds.year.values if y <= year), default=min(ds.year.values)
#             )

#             p_max_pu = (
#                 ds["profile"]
#                 .sel(year=closest_year)
#                 .transpose("time", "bus")
#                 .to_pandas()
#             )

#             # spatial clustering
#             weight = ds["weight"].sel(year=closest_year).to_pandas()
#             weight = weight.groupby(clustermaps).transform(normed_or_uniform)
#             p_max_pu = (p_max_pu * weight).T.groupby(clustermaps).sum().T
#             p_max_pu.columns = p_max_pu.columns + f" {carrier}"

#             # temporal_clustering
#             p_max_pu = p_max_pu.groupby(snapshotmaps).mean()

#             # replace renewable time series
#             n.generators_t.p_max_pu.loc[:, p_max_pu.columns] = p_max_pu


if __name__ == "__main__":
    if "snakemake" not in globals():

        from _helpers import mock_snakemake

        snakemake = mock_snakemake(
            "add_brownfield",
            simpl="",
            clusters="4",
            ll="c1",
            opts="Co2L-4H",
            planning_horizons="2030",
            sopts="144H",
            discountrate=0.071,
            demand="AB",
            h2export="120",
        )

    logger.info(f"Preparing brownfield from the file {snakemake.input.network_p}")

    year = int(snakemake.wildcards.planning_horizons)

    n = pypsa.Network(snakemake.input.network)

    # TODO
    # adjust_renewable_profiles(n, snakemake.input, snakemake.params, year)

    add_build_year_to_new_assets(n, year)

    n_p = pypsa.Network(snakemake.input.network_p)

    add_brownfield(n, n_p, year)

    if snakemake.params.tp_build_year:
        filter_transmission_project_build_year(n, year)

    disable_grid_expansion_if_limit_hit(n)

    sanitize_carriers(n, snakemake.config)
    sanitize_locations(n)

    n.meta = dict(snakemake.config, **dict(wildcards=dict(snakemake.wildcards)))
    n.export_to_netcdf(snakemake.output[0])<|MERGE_RESOLUTION|>--- conflicted
+++ resolved
@@ -12,15 +12,11 @@
 import pandas as pd
 import pypsa
 import xarray as xr
-<<<<<<< HEAD
+from _helpers import sanitize_carriers, sanitize_locations
 from add_existing_baseyear import (
     add_build_year_to_new_assets,
     filter_transmission_project_build_year,
 )
-=======
-from _helpers import sanitize_carriers, sanitize_locations
-from add_existing_baseyear import add_build_year_to_new_assets
->>>>>>> 16bf40b8
 
 # from pypsa.clustering.spatial import normed_or_uniform
 
