--- conflicted
+++ resolved
@@ -451,9 +451,7 @@
     gdf_feature.to_file(path_file_geojson,
                         driver="GeoJSON")  # Generate GeoJson
 
-<<<<<<< HEAD
 # NB country_list consists of ISO codes
-=======
 
 # Auxiliary function to initialize the parallel data download
 def _init_process_pop(update_, verify_):
@@ -505,7 +503,6 @@
             pass
 
 
->>>>>>> 7d2b864c
 def process_data(
     feature_list,
     country_list,
@@ -576,7 +573,6 @@
         )
 
 
-# returns a code according to a shortcut
 def create_country_list(input, iso_coding=True):
     """
     Create a country list for defined regions in config_osm_data.py
