<<<<<<< HEAD
logging_level: INFO

results_dir: results
summary_dir: results
costs_dir: data/ #TODO change to the equivalent of technology data
run: test3

foresight: overnight

scenario:
  simpl: # only relevant for PyPSA-Eur
    - ""
  clusters: # number of nodes in Europe, any integer between 37 (1 node per country-zone) and several hundred
    - 4
  planning_horizons: # investment years for myopic and perfect; or costs year for overnight
    - 2030

costs:
  lifetime: 25 #default lifetime
  # From a Lion Hirth paper, also reflects average of Noothout et al 2016
  discountrate: 0.07
  # [EUR/USD] ECB: https://www.ecb.europa.eu/stats/exchange/eurofxref/html/eurofxref-graph-usd.en.html # noqa: E501
  USD2013_to_EUR2013: 0.7532

  # Marginal and capital costs can be overwritten
  # capital_cost:
  #   onwind: 500
  marginal_cost:
    solar: 0.01
    onwind: 0.015
    offwind: 0.015
    hydro: 0.
    H2: 0.
    battery: 0.

  emission_prices: # only used with the option Ep (emission prices)
    co2: 0.

  lines:
    length_factor: 1.25 #to estimate offwind connection costs

sector:
  bev_plug_to_wheel_efficiency: 0.2 #kWh/km from EPA https://www.fueleconomy.gov/feg/ for Tesla Model S
  bev_charge_efficiency: 0.9 #BEV (dis-)charging efficiency
  transport_heating_deadband_upper: 20.
  transport_heating_deadband_lower: 15.
  ICE_lower_degree_factor: 0.375 #in per cent increase in fuel consumption per degree above deadband
  ICE_upper_degree_factor: 1.6
  EV_lower_degree_factor: 0.98
  EV_upper_degree_factor: 0.63
  bev_avail_max: 0.95
  bev_avail_mean: 0.8
  bev_dsm_restriction_value: 0.75 #Set to 0 for no restriction on BEV DSM
  bev_dsm_restriction_time: 7 #Time at which SOC of BEV has to be dsm_restriction_value
  v2g: true #allows feed-in to grid from EV battery
  bev_dsm: true #turns on EV battery
  bev_energy: 0.05 #average battery size in MWh
  bev_availability: 0.5 #How many cars do smart charging
  transport_fuel_cell_efficiency: 0.5
  transport_internal_combustion_efficiency: 0.3

  land_transport_fuel_cell_share:
    0.15 # 1 means all FCEVs
    # 2020: 0
    # 2030: 0.05
    # 2040: 0.1
    # 2050: 0.15
  land_transport_electric_share:
    0. # 1 means all EVs  # This leads to problems when non-zero
    # 2020: 0
    # 2030: 0.25
    # 2040: 0.6
    # 2050: 0.85

  co2_network: true
  co2_sequestration_potential: 200 #MtCO2/a sequestration potential for Europe
  co2_sequestration_cost: 10 #EUR/tCO2 for sequestration of CO2
  hydrogen_underground_storage: true
  shipping_hydrogen_liquefaction: true
  shipping_average_efficiency: 0.4 #For conversion of fuel oil to propulsion in 2011
  shipping_hydrogen_share: 1.0

  h2_cavern: True
  marginal_cost_storage: 0
  methanation: true
  helmeth: true
  SMR: true
  cc_fraction: 0.9

  conventional_generation: # generator : carrier
    OCGT: gas
    #Gen_Test: oil # Just for testing purposes

# snapshots are originally set in PyPSA-Africa/config.yaml but used again by PyPSA-Earth-Sec
snapshots:
  # arguments to pd.date_range
  start: "2013-03-1"
  end: "2013-03-8"
  closed: "left" # end is not inclusive

# atlite:
#   cutout: ./cutouts/africa-2013-era5.nc

solving:
  #tmpdir: "path/to/tmp"
  options:
    formulation: kirchhoff
    clip_p_max_pu: 1.e-2
    load_shedding: false
    noisy_costs: true
    skip_iterations: true
    track_iterations: false
    min_iterations: 4
    max_iterations: 6

  solver:
    name: gurobi
    threads: 4
    method: 2 # barrier
    crossover: 0
    BarConvTol: 1.e-6
    Seed: 123
    AggFill: 0
    PreDual: 0
    GURO_PAR_BARDENSETHRESH: 200
    #FeasibilityTol: 1.e-6

    #name: cplex
    #threads: 4
    #lpmethod: 4 # barrier
    #solutiontype: 2 # non basic solution, ie no crossover
    #barrier_convergetol: 1.e-5
    #feasopt_tolerance: 1.e-6
  mem: 30000 #memory in MB; 20 GB enough for 50+B+I+H2; 100 GB for 181+B+I+H2
=======

logging_level: INFO

results_dir: results/
summary_dir: results/
costs_dir: data/ #TODO change to the equivalent of technology data

run: MVP_test15


foresight: overnight 


scenario:
  simpl: # only relevant for PyPSA-Eur
    - ''
  clusters: # number of nodes in Europe, any integer between 37 (1 node per country-zone) and several hundred
    - 15
  planning_horizons: # investment years for myopic and perfect; or costs year for overnight
    - 2030


costs:
  lifetime: 25 #default lifetime
  # From a Lion Hirth paper, also reflects average of Noothout et al 2016
  discountrate: 0.07
  # [EUR/USD] ECB: https://www.ecb.europa.eu/stats/exchange/eurofxref/html/eurofxref-graph-usd.en.html # noqa: E501
  USD2013_to_EUR2013: 0.7532

  # Marginal and capital costs can be overwritten
  # capital_cost:
  #   onwind: 500
  marginal_cost:
    solar: 0.01
    onwind: 0.015
    offwind: 0.015
    hydro: 0.
    H2: 0.
    battery: 0.

  emission_prices: # only used with the option Ep (emission prices)
    co2: 0.

  lines:
    length_factor: 1.25 #to estimate offwind connection costs

sector:
  bev_plug_to_wheel_efficiency: 0.2 #kWh/km from EPA https://www.fueleconomy.gov/feg/ for Tesla Model S
  bev_charge_efficiency: 0.9 #BEV (dis-)charging efficiency
  transport_heating_deadband_upper: 20.
  transport_heating_deadband_lower: 15.
  ICE_lower_degree_factor: 0.375 #in per cent increase in fuel consumption per degree above deadband
  ICE_upper_degree_factor: 1.6
  EV_lower_degree_factor: 0.98
  EV_upper_degree_factor: 0.63
  bev_avail_max: 0.95
  bev_avail_mean: 0.8
  bev_dsm_restriction_value: 0.75 #Set to 0 for no restriction on BEV DSM
  bev_dsm_restriction_time: 7 #Time at which SOC of BEV has to be dsm_restriction_value
  v2g: true #allows feed-in to grid from EV battery
  bev_dsm: true #turns on EV battery
  bev_energy: 0.05 #average battery size in MWh
  bev_availability: 0.5 #How many cars do smart charging
  transport_fuel_cell_efficiency: 0.5
  transport_internal_combustion_efficiency: 0.3

  land_transport_fuel_cell_share:
    0.15 # 1 means all FCEVs
    # 2020: 0
    # 2030: 0.05
    # 2040: 0.1
    # 2050: 0.15
  land_transport_electric_share:
    0.75 # 1 means all EVs
    # 2020: 0
    # 2030: 0.25
    # 2040: 0.6
    # 2050: 0.85

  co2_network: true
  co2_sequestration_potential: 200 #MtCO2/a sequestration potential for Europe
  co2_sequestration_cost: 10 #EUR/tCO2 for sequestration of CO2
  hydrogen_underground_storage: true
  shipping_hydrogen_liquefaction: true
  shipping_average_efficiency: 0.4 #For conversion of fuel oil to propulsion in 2011
  shipping_hydrogen_share: 1.0

  h2_cavern: True
  marginal_cost_storage: 0
  methanation: true
  helmeth: true
  SMR: true
  cc_fraction: 0.9

  conventional_generation: # generator : carrier
    OCGT: gas
    #Gen_Test: oil # Just for testing purposes

# snapshots are originally set in PyPSA-Africa/config.yaml but used again by PyPSA-Earth-Sec
snapshots:
  # arguments to pd.date_range
  start: "2013-01-01"
  end: "2014-01-01"
  closed: left # end is not inclusive

atlite:
  cutout: cutouts/africa-2013-era5.nc

solving:
  #tmpdir: "path/to/tmp"
  options:
    formulation: kirchhoff
    clip_p_max_pu: 1.e-2
    load_shedding: false
    noisy_costs: true
    skip_iterations: true
    track_iterations: false
    min_iterations: 4
    max_iterations: 6

  solver:
    name: gurobi
    threads: 4
    method: 2 # barrier
    crossover: 0
    BarConvTol: 1.e-6
    Seed: 123
    AggFill: 0
    PreDual: 0
    GURO_PAR_BARDENSETHRESH: 200
    #FeasibilityTol: 1.e-6

    #name: cplex
    #threads: 4
    #lpmethod: 4 # barrier
    #solutiontype: 2 # non basic solution, ie no crossover
    #barrier_convergetol: 1.e-5
    #feasopt_tolerance: 1.e-6
  mem: 30000 #memory in MB; 20 GB enough for 50+B+I+H2; 100 GB for 181+B+I+H2

plotting:
  map:
    boundaries: [-11, 30, 34, 71]
    color_geomap:
      ocean: white
      land: whitesmoke
  costs_max: 10
  costs_threshold: 0.2
  energy_max: 20000
  energy_min: -20000
  energy_threshold: 15
  vre_techs:
    - onwind
    - offwind-ac
    - offwind-dc
    - solar
    - ror
  renewable_storage_techs:
    - PHS
    - hydro
  conv_techs:
    - OCGT
    - CCGT
    - Nuclear
    - Coal
  storage_techs:
    - hydro+PHS
    - battery
    - H2
  load_carriers:
    - AC load
  AC_carriers:
    - AC line
    - AC transformer
  link_carriers:
    - DC line
    - Converter AC-DC
  heat_links:
    - heat pump
    - resistive heater
    - CHP heat
    - CHP electric
    - gas boiler
    - central heat pump
    - central resistive heater
    - central CHP heat
    - central CHP electric
    - central gas boiler
  heat_generators:
    - gas boiler
    - central gas boiler
    - solar thermal collector
    - central solar thermal collector
  tech_colors:
    SMR CC: "darkblue"
    gas for industry CC: "brown"
    process emissions CC: "gray"
    CO2 pipeline: "gray"
    onwind: "dodgerblue"
    onshore wind: "#235ebc"
    offwind: "#6895dd"
    offshore wind: "#6895dd"
    offwind-ac: "c"
    offshore wind (AC): "#6895dd"
    offwind-dc: "#74c6f2"
    offshore wind (DC): "#74c6f2"
    wave: '#004444'
    hydro: '#3B5323'
    hydro reservoir: '#3B5323'
    ror: '#78AB46'
    run of river: '#78AB46'
    hydroelectricity: 'blue'
    solar: "orange"
    solar PV: "#f9d002"
    solar thermal: coral
    solar rooftop: '#ffef60'
    OCGT: wheat
    OCGT marginal: sandybrown
    OCGT-heat: '#ee8340'
    gas boiler: '#ee8340'
    gas boilers: '#ee8340'
    gas boiler marginal: '#ee8340'
    gas-to-power/heat: 'brown'
    gas: brown
    natural gas: brown
    SMR: '#4F4F2F'
    oil: '#B5A642'
    oil boiler: '#B5A677'
    lines: k
    transmission lines: k
    H2: m
    H2 liquefaction: m
    hydrogen storage: m
    battery: slategray
    battery storage: slategray
    home battery: '#614700'
    home battery storage: '#614700'
    Nuclear: r
    Nuclear marginal: r
    nuclear: r
    uranium: r
    Coal: k
    coal: k
    Coal marginal: k
    Lignite: grey
    lignite: grey
    Lignite marginal: grey
    CCGT: '#ee8340'
    CCGT marginal: '#ee8340'
    heat pumps: '#76EE00'
    heat pump: '#76EE00'
    air heat pump: '#76EE00'
    ground heat pump: '#40AA00'
    power-to-heat: 'red'
    resistive heater: pink
    Sabatier: '#FF1493'
    methanation: '#FF1493'
    power-to-gas: 'purple'
    power-to-liquid: 'darkgreen'
    helmeth: '#7D0552'
    DAC: 'deeppink'
    co2 stored: '#123456'
    CO2 sequestration: '#123456'
    CC: k
    co2: '#123456'
    co2 vent: '#654321'
    agriculture heat: '#D07A7A'
    agriculture machinery oil: '#1e1e1e'
    agriculture machinery oil emissions: '#111111'
    agriculture electricity: '#222222'
    solid biomass for industry co2 from atmosphere: '#654321'
    solid biomass for industry co2 to stored: '#654321'
    gas for industry co2 to atmosphere: '#654321'
    gas for industry co2 to stored: '#654321'
    Fischer-Tropsch: '#44DD33'
    kerosene for aviation: '#44BB11'
    naphtha for industry: '#44FF55'
    land transport oil: '#44DD33'
    water tanks: '#BBBBBB'
    hot water storage: '#BBBBBB'
    hot water charging: '#BBBBBB'
    hot water discharging: '#999999'
    CO2 pipeline: '#999999'
    CHP: r
    CHP heat: r
    CHP electric: r
    PHS: g
    Ambient: k
    Electric load: b
    Heat load: r
    heat: darkred
    rural heat: '#880000'
    central heat: '#b22222'
    decentral heat: '#800000'
    low-temperature heat for industry: '#991111'
    process heat: '#FF3333'
    heat demand: darkred
    electric demand: k
    Li ion: grey
    district heating: '#CC4E5C'
    retrofitting: purple
    building retrofitting: purple
    BEV charger: grey
    V2G: grey
    land transport EV: grey
    electricity: k
    gas for industry: '#333333'
    solid biomass for industry: '#555555'
    industry electricity: '#222222'
    industry new electricity: '#222222'
    process emissions to stored: '#444444'
    process emissions to atmosphere: '#888888'
    process emissions: '#222222'
    oil emissions: '#666666'
    industry oil emissions: '#666666'
    land transport oil emissions: '#666666'
    land transport fuel cell: '#AAAAAA'
    biogas: '#800000'
    solid biomass: '#DAA520'
    today: '#D2691E'
    shipping: '#6495ED'
    shipping oil: "#6495ED"
    shipping oil emissions: "#6495ED"
    electricity distribution grid: 'y'
    solid biomass transport: green
    H2 for industry: "#222222"
    H2 for shipping: "#6495ED"
>>>>>>> 41ef325e
<|MERGE_RESOLUTION|>--- conflicted
+++ resolved
@@ -1,4 +1,3 @@
-<<<<<<< HEAD
 logging_level: INFO
 
 results_dir: results
@@ -101,146 +100,6 @@
 
 # atlite:
 #   cutout: ./cutouts/africa-2013-era5.nc
-
-solving:
-  #tmpdir: "path/to/tmp"
-  options:
-    formulation: kirchhoff
-    clip_p_max_pu: 1.e-2
-    load_shedding: false
-    noisy_costs: true
-    skip_iterations: true
-    track_iterations: false
-    min_iterations: 4
-    max_iterations: 6
-
-  solver:
-    name: gurobi
-    threads: 4
-    method: 2 # barrier
-    crossover: 0
-    BarConvTol: 1.e-6
-    Seed: 123
-    AggFill: 0
-    PreDual: 0
-    GURO_PAR_BARDENSETHRESH: 200
-    #FeasibilityTol: 1.e-6
-
-    #name: cplex
-    #threads: 4
-    #lpmethod: 4 # barrier
-    #solutiontype: 2 # non basic solution, ie no crossover
-    #barrier_convergetol: 1.e-5
-    #feasopt_tolerance: 1.e-6
-  mem: 30000 #memory in MB; 20 GB enough for 50+B+I+H2; 100 GB for 181+B+I+H2
-=======
-
-logging_level: INFO
-
-results_dir: results/
-summary_dir: results/
-costs_dir: data/ #TODO change to the equivalent of technology data
-
-run: MVP_test15
-
-
-foresight: overnight 
-
-
-scenario:
-  simpl: # only relevant for PyPSA-Eur
-    - ''
-  clusters: # number of nodes in Europe, any integer between 37 (1 node per country-zone) and several hundred
-    - 15
-  planning_horizons: # investment years for myopic and perfect; or costs year for overnight
-    - 2030
-
-
-costs:
-  lifetime: 25 #default lifetime
-  # From a Lion Hirth paper, also reflects average of Noothout et al 2016
-  discountrate: 0.07
-  # [EUR/USD] ECB: https://www.ecb.europa.eu/stats/exchange/eurofxref/html/eurofxref-graph-usd.en.html # noqa: E501
-  USD2013_to_EUR2013: 0.7532
-
-  # Marginal and capital costs can be overwritten
-  # capital_cost:
-  #   onwind: 500
-  marginal_cost:
-    solar: 0.01
-    onwind: 0.015
-    offwind: 0.015
-    hydro: 0.
-    H2: 0.
-    battery: 0.
-
-  emission_prices: # only used with the option Ep (emission prices)
-    co2: 0.
-
-  lines:
-    length_factor: 1.25 #to estimate offwind connection costs
-
-sector:
-  bev_plug_to_wheel_efficiency: 0.2 #kWh/km from EPA https://www.fueleconomy.gov/feg/ for Tesla Model S
-  bev_charge_efficiency: 0.9 #BEV (dis-)charging efficiency
-  transport_heating_deadband_upper: 20.
-  transport_heating_deadband_lower: 15.
-  ICE_lower_degree_factor: 0.375 #in per cent increase in fuel consumption per degree above deadband
-  ICE_upper_degree_factor: 1.6
-  EV_lower_degree_factor: 0.98
-  EV_upper_degree_factor: 0.63
-  bev_avail_max: 0.95
-  bev_avail_mean: 0.8
-  bev_dsm_restriction_value: 0.75 #Set to 0 for no restriction on BEV DSM
-  bev_dsm_restriction_time: 7 #Time at which SOC of BEV has to be dsm_restriction_value
-  v2g: true #allows feed-in to grid from EV battery
-  bev_dsm: true #turns on EV battery
-  bev_energy: 0.05 #average battery size in MWh
-  bev_availability: 0.5 #How many cars do smart charging
-  transport_fuel_cell_efficiency: 0.5
-  transport_internal_combustion_efficiency: 0.3
-
-  land_transport_fuel_cell_share:
-    0.15 # 1 means all FCEVs
-    # 2020: 0
-    # 2030: 0.05
-    # 2040: 0.1
-    # 2050: 0.15
-  land_transport_electric_share:
-    0.75 # 1 means all EVs
-    # 2020: 0
-    # 2030: 0.25
-    # 2040: 0.6
-    # 2050: 0.85
-
-  co2_network: true
-  co2_sequestration_potential: 200 #MtCO2/a sequestration potential for Europe
-  co2_sequestration_cost: 10 #EUR/tCO2 for sequestration of CO2
-  hydrogen_underground_storage: true
-  shipping_hydrogen_liquefaction: true
-  shipping_average_efficiency: 0.4 #For conversion of fuel oil to propulsion in 2011
-  shipping_hydrogen_share: 1.0
-
-  h2_cavern: True
-  marginal_cost_storage: 0
-  methanation: true
-  helmeth: true
-  SMR: true
-  cc_fraction: 0.9
-
-  conventional_generation: # generator : carrier
-    OCGT: gas
-    #Gen_Test: oil # Just for testing purposes
-
-# snapshots are originally set in PyPSA-Africa/config.yaml but used again by PyPSA-Earth-Sec
-snapshots:
-  # arguments to pd.date_range
-  start: "2013-01-01"
-  end: "2014-01-01"
-  closed: left # end is not inclusive
-
-atlite:
-  cutout: cutouts/africa-2013-era5.nc
 
 solving:
   #tmpdir: "path/to/tmp"
@@ -460,5 +319,4 @@
     electricity distribution grid: 'y'
     solid biomass transport: green
     H2 for industry: "#222222"
-    H2 for shipping: "#6495ED"
->>>>>>> 41ef325e
+    H2 for shipping: "#6495ED"