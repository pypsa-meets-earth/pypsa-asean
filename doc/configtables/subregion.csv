--- conflicted
+++ resolved
@@ -1,17 +1,8 @@
 ,Unit,Values,Description
 enable,,,
-<<<<<<< HEAD
--- simplify_network,bool,"{True, False}",Activate subregion in simplify_network
--- cluster_network,bool,"{True, False}",Activate subregion in cluster_network
-define_by_gadm,,,
--- {subregion_name},-,Str: list  ,Specifies the names of subregions and its GADM IDs as a list
-path_custom_shapes,-,path,(optional) Specifies the subregion based on a custom shapes
-tolerance,meter,int,Buffer distance for assigning a country/subregion shape to a bus (the default tolerance is 100 km)
-=======
 -- simplify_network,bool,"{True, False}","Enables subregion definitions in ``simplify_network``, allowing network simplification functions to drop or merge nodes based on subregions rather than just countries."
 -- cluster_network,bool,"{True, False}","Enables subregion definitions in ``cluster_network``, allowing ``focus_weights`` to set clustering focus based on subregion names."
 define_by_gadm,,,
 -- {subregion_name},-,Str: list  ,Specifies the names of subregions and its GADM IDs as a list
 path_custom_shapes,-,path,(optional) Specifies the subregion based on a custom shapes
-tolerance,km,int,Buffer distance for assigning a country/subregion shape to a bus (the default tolerance is 100 km)
->>>>>>> 7d348d76
+tolerance,km,int,Buffer distance for assigning a country/subregion shape to a bus (the default tolerance is 100 km)