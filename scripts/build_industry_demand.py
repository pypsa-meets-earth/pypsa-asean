#!/usr/bin/env python3
# -*- coding: utf-8 -*-
"""
Created on Thu Jul 14 21:18:06 2022

@author: user
"""

from itertools import product

import numpy as np
import pandas as pd

# # map JRC/our sectors to hotmaps sector, where mapping exist
# sector_mapping = {
#     'Electric arc': 'Iron and steel',
#     'Integrated steelworks': 'Iron and steel',
#     'DRI + Electric arc': 'Iron and steel',
#     'Ammonia': 'Chemical industry',
#     'HVC': 'Chemical industry',
#     'HVC (mechanical recycling)': 'Chemical industry',
#     'HVC (chemical recycling)': 'Chemical industry',
#     'Methanol': 'Chemical industry',
#     'Chlorine': 'Chemical industry',
#     'Other chemicals': 'Chemical industry',
#     'Pharmaceutical products etc.': 'Chemical industry',
#     'Cement': 'Cement',
#     'Ceramics & other NMM': 'Non-metallic mineral products',
#     'Glass production': 'Glass',
#     'Pulp production': 'Paper and printing',
#     'Paper production': 'Paper and printing',
#     'Printing and media reproduction': 'Paper and printing',
#     'Alumina production': 'Non-ferrous metals',
#     'Aluminium - primary production': 'Non-ferrous metals',
#     'Aluminium - secondary production': 'Non-ferrous metals',
#     'Other non-ferrous metals': 'Non-ferrous metals',
# }


def country_to_nodal(industrial_production, keys):

    keys["country"] = keys.index.str[:2]  # TODO 2digit_3_digit adaptation needed

    nodal_production = pd.DataFrame(
        index=keys.index, columns=industrial_production.columns, dtype=float
    )

    countries = keys.country.unique()
    sectors = industrial_production.columns

    for country, sector in product(countries, sectors):

        buses = keys.index[keys.country == country]

        if sector not in dist_keys.columns or dist_keys[sector].sum() == 0:
            mapping = "population"
        else:
            mapping = sector

        key = keys.loc[buses, mapping]
        nodal_production.loc[buses, sector] = (
            industrial_production.at[country, sector] * key
        )

    return nodal_production


if __name__ == "__main__":
    if "snakemake" not in globals():
        from helpers import mock_snakemake

        snakemake = mock_snakemake(
            "build_industry_demand", simpl="", clusters=9077, planning_horizons="2030"
        )

    # Load production per country tomorrow
    prod_tom_path = snakemake.input.industrial_production_per_country_tomorrow
    production_tom = pd.read_csv(prod_tom_path, header=0, index_col=0)

    # Load distribution keys
    keys_path = snakemake.input.industrial_distribution_key
    dist_keys = pd.read_csv(keys_path, index_col=0)

    # material demand per node and industry (kton/a)
    nodal_production = country_to_nodal(production_tom, dist_keys)

    # Transfromation key to map the material demand to the corresponding carrier demand
    industry_sector_ratios = pd.read_csv(
        snakemake.input.industry_sector_ratios, index_col=0
    )

    # final energy consumption per node and industry (TWh/a)
    nodal_df = nodal_production.dot(industry_sector_ratios.T)

    # convert GWh to TWh and ktCO2 to MtCO2
    nodal_df *= 0.001

    rename_sectors = {
        "elec": "electricity",
        "biomass": "solid biomass",
        "heat": "low-temperature heat",
    }
    nodal_df.rename(columns=rename_sectors, inplace=True)

    # energy demand today to get current electricity #TODO
    prod_tod_path = snakemake.input.industrial_production_per_country
    production_tod = pd.read_csv(prod_tod_path, header=0, index_col=0).filter(
        snakemake.config["countries"], axis=0
    )
<<<<<<< HEAD
    production_tod.at["MA", "Integrated steelworks"] = 1e5
=======
>>>>>>> d56101d3

    nodal_production_tod = country_to_nodal(production_tod, dist_keys)
    nodal_production_tod = nodal_production_tod.reindex(
        columns=list(industry_sector_ratios.columns), fill_value=0
    )
    nodal_energy_today = nodal_production_tod.dot(industry_sector_ratios.T)
    nodal_energy_today.rename(columns=rename_sectors, inplace=True)
    nodal_energy_today *= 0.001

    nodal_df["current electricity"] = nodal_energy_today["electricity"]

    nodal_df.index.name = "TWh/a (MtCO2/a)"

    nodal_df.to_csv(
        snakemake.output.industrial_energy_demand_per_node, float_format="%.2f"
    )

    # nodal_demand = build_nodal_industrial_energy_demand(demand_ct_td, dist_keys)
    # nodal_demand.to_csv(snakemake.output.industrial_energy_demand_per_node_today)<|MERGE_RESOLUTION|>--- conflicted
+++ resolved
@@ -107,10 +107,6 @@
     production_tod = pd.read_csv(prod_tod_path, header=0, index_col=0).filter(
         snakemake.config["countries"], axis=0
     )
-<<<<<<< HEAD
-    production_tod.at["MA", "Integrated steelworks"] = 1e5
-=======
->>>>>>> d56101d3
 
     nodal_production_tod = country_to_nodal(production_tod, dist_keys)
     nodal_production_tod = nodal_production_tod.reindex(
